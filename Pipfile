[[source]]

url = "https://pypi.python.org/simple"
verify_ssl = true
name = "pypi"


[requires]

python_version = "3.6"


[packages]

smart-open = "*"
dask = {extras = ["complete"]}
opencv-python = "==3.4.0.12"
boto = "*"
"bs4" = "*"
numpy = "*"
"boto3" = "*"
docopt = "*"
<<<<<<< HEAD
six = "*"
jsonlines = "*"

=======
lxml = "*"
>>>>>>> 4ce723c4

[dev-packages]

jupyter = "*"
ipython = "*"
ipdb = "*"
isort = "*"
"flake8" = "*"
bokeh = "*"
pytest = "*"
tox = "*"
graphviz = "*"
deprecated = "*"
six = "*"<|MERGE_RESOLUTION|>--- conflicted
+++ resolved
@@ -20,16 +20,9 @@
 numpy = "*"
 "boto3" = "*"
 docopt = "*"
-<<<<<<< HEAD
 six = "*"
 jsonlines = "*"
-
-=======
 lxml = "*"
->>>>>>> 4ce723c4
-
-[dev-packages]
-
 jupyter = "*"
 ipython = "*"
 ipdb = "*"
