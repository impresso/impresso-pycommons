{
    "_meta": {
        "hash": {
            "sha256": "b91b26dd46cebe257beff5f2419f5a13a6ec965ed98faaefa2c6a292857f527f"
        },
        "pipfile-spec": 6,
        "requires": {
            "python_version": "3.6"
        },
        "sources": [
            {
                "name": "pypi",
                "url": "https://pypi.python.org/simple",
                "verify_ssl": true
            }
        ]
    },
    "default": {
        "beautifulsoup4": {
            "hashes": [
                "sha256:034740f6cb549b4e932ae1ab975581e6103ac8f942200a0e9759065984391858",
                "sha256:945065979fb8529dd2f37dbb58f00b661bdbcbebf954f93b32fdf5263ef35348",
                "sha256:ba6d5c59906a85ac23dadfe5c88deaf3e179ef565f4898671253e50a78680718"
            ],
            "version": "==4.7.1"
        },
        "boto": {
            "hashes": [
                "sha256:147758d41ae7240dc989f0039f27da8ca0d53734be0eb869ef16e3adcfa462e8",
                "sha256:ea0d3b40a2d852767be77ca343b58a9e3a4b00d9db440efb8da74b4e58025e5a"
            ],
            "index": "pypi",
            "version": "==2.49.0"
        },
        "boto3": {
            "hashes": [
<<<<<<< HEAD
                "sha256:63cd957ba663f5c10ff48ed904575eaa701314f79f18dbc59bd050311cd5f809",
                "sha256:d1338582bc58741f54bd6b43488de6097a82ea45cebed0a3fd936981eadbb3a5"
            ],
            "index": "pypi",
            "version": "==1.9.86"
        },
        "botocore": {
            "hashes": [
                "sha256:24444e7580f0114c3e9fff5d2032c6f0cfbf88691b1be3ba27c6922507a902ec",
                "sha256:5b01a16f02c3da55068b3aacfa1c37dd8e17141551e1702424b38dd21fa1c792"
            ],
            "version": "==1.12.86"
=======
                "sha256:4ffe3214bfa8993fcc957c9528073ddf73125c6c7a18bb17143470bccecb7d13",
                "sha256:b36df47ca517b7c2dcb981357fa255ff9460b6c70a5143e962b98f695fc3b729"
            ],
            "index": "pypi",
            "version": "==1.9.83"
        },
        "botocore": {
            "hashes": [
                "sha256:23eab3b3c59a3581eb8478774177e9f4cdb5edf7bf7bb26d02e22c50b2e6e469",
                "sha256:97026101d5a9aebdd1f1f1794a25ac5fbf5969823590ee1461fb0103bc796c33"
            ],
            "version": "==1.12.83"
>>>>>>> f5562782
        },
        "bs4": {
            "hashes": [
                "sha256:36ecea1fd7cc5c0c6e4a1ff075df26d50da647b75376626cc186e2212886dd3a"
            ],
            "index": "pypi",
            "version": "==0.0.1"
        },
        "bz2file": {
            "hashes": [
                "sha256:64c1f811e31556ba9931953c8ec7b397488726c63e09a4c67004f43bdd28da88"
            ],
            "version": "==0.98"
        },
        "certifi": {
            "hashes": [
                "sha256:47f9c83ef4c0c621eaef743f133f09fa8a74a9b75f037e8624f83bd1b6626cb7",
                "sha256:993f830721089fef441cdfeb4b2c8c9df86f0c63239f06bd025a76a7daddb033"
            ],
            "version": "==2018.11.29"
        },
        "chardet": {
            "hashes": [
                "sha256:84ab92ed1c4d4f16916e05906b6b75a6c0fb5db821cc65e70cbd64a3e2a5eaae",
                "sha256:fc323ffcaeaed0e0a02bf4d117757b98aed530d9ed4531e3e15460124c106691"
            ],
            "version": "==3.0.4"
        },
        "click": {
            "hashes": [
                "sha256:2335065e6395b9e67ca716de5f7526736bfa6ceead690adf616d925bdc622b13",
                "sha256:5b94b49521f6456670fdb30cd82a4eca9412788a93fa6dd6df72c94d5a8ff2d7"
            ],
            "version": "==7.0"
        },
        "cloudpickle": {
            "hashes": [
                "sha256:bf0b95dabf35645bc070a3f3d2f6e5c4ee8b247e2dfeb8022ad53bb2fe1bf03a",
                "sha256:d894ba62b0a04c3ccd482f6bc720dd02d4febcf320f5916c33d258b85d8409b1"
            ],
<<<<<<< HEAD
            "version": "==0.7.0"
=======
            "version": "==0.6.1"
>>>>>>> f5562782
        },
        "dask": {
            "extras": [
                "complete"
            ],
            "hashes": [
                "sha256:21838b1144830ddf9d1f1acd59784bcdb944c315f0d000fff58d7b6a9a6c3317",
                "sha256:e76088e8931b326c05a92d2658e07b94a6852b42c13a7560505a8b2354871454"
            ],
            "index": "pypi",
            "version": "==1.1.0"
        },
        "deprecated": {
            "hashes": [
                "sha256:8bfeba6e630abf42b5d111b68a05f7fe3d6de7004391b3cd614947594f87a4ff",
                "sha256:b784e0ca85a8c1e694d77e545c10827bd99772392e79d5f5442e761515a1246e"
            ],
            "index": "pypi",
            "version": "==1.2.4"
        },
        "distributed": {
            "hashes": [
                "sha256:9a6b64a04608b74c2d28658fe62ca981caac16c1edc10663aef7841706dc83b6",
                "sha256:c83078ef4cfe65a8e371ad6283ff1acb1e20a2a475788a1ce87e95ddc3406567"
            ],
            "version": "==1.25.2"
        },
        "docopt": {
            "hashes": [
                "sha256:49b3a825280bd66b3aa83585ef59c4a8c82f2c8a522dbe754a8bc8d08c85c491"
            ],
            "index": "pypi",
            "version": "==0.6.2"
        },
        "docutils": {
            "hashes": [
                "sha256:02aec4bd92ab067f6ff27a38a38a41173bf01bed8f89157768c1573f53e474a6",
                "sha256:51e64ef2ebfb29cae1faa133b3710143496eca21c530f3f71424d77687764274",
                "sha256:7a4bd47eaf6596e1295ecb11361139febe29b084a87bf005bf899f9a42edc3c6"
            ],
            "version": "==0.14"
        },
        "e1839a8": {
            "editable": true,
            "path": "."
        },
        "heapdict": {
            "hashes": [
                "sha256:40c9e3680616cfdf942f77429a3a9e0a76f31ce965d62f4ffbe63a83a5ef1b5a"
            ],
            "version": "==1.0.0"
        },
        "idna": {
            "hashes": [
                "sha256:c357b3f628cf53ae2c4c05627ecc484553142ca23264e593d327bcde5e9c3407",
                "sha256:ea8b7f6188e6fa117537c3df7da9fc686d485087abf6ac197f9c46432f7e4a3c"
            ],
            "version": "==2.8"
        },
        "jmespath": {
            "hashes": [
                "sha256:6a81d4c9aa62caf061cb517b4d9ad1dd300374cd4706997aff9cd6aedd61fc64",
                "sha256:f11b4461f425740a1d908e9a3f7365c3d2e569f6ca68a2ff8bc5bcd9676edd63"
            ],
            "version": "==0.9.3"
        },
        "jsonlines": {
            "hashes": [
                "sha256:0ebd5b0c3efe0d4b5018b320fb0ee1a7b680ab39f6eb853715859f818d386cc8",
                "sha256:43b8d5588a9d4862c8a4a49580e38e20ec595aee7ad6fe469b10fb83fbefde88"
            ],
            "index": "pypi",
            "version": "==1.2.0"
        },
        "locket": {
            "hashes": [
                "sha256:1fee63c1153db602b50154684f5725564e63a0f6d09366a1cb13dffcec179fb4"
            ],
            "version": "==0.2.0"
        },
        "lxml": {
            "hashes": [
                "sha256:0dd6589fa75d369ba06d2b5f38dae107f76ea127f212f6a7bee134f6df2d1d21",
                "sha256:1afbac344aa68c29e81ab56c1a9411c3663157b5aee5065b7fa030b398d4f7e0",
                "sha256:1baad9d073692421ad5dbbd81430aba6c7f5fdc347f03537ae046ddf2c9b2297",
                "sha256:1d8736421a2358becd3edf20260e41a06a0bf08a560480d3a5734a6bcbacf591",
                "sha256:1e1d9bddc5afaddf0de76246d3f2152f961697ad7439c559f179002682c45801",
                "sha256:1f179dc8b2643715f020f4d119d5529b02cd794c1c8f305868b73b8674d2a03f",
                "sha256:241fb7bdf97cb1df1edfa8f0bcdfd80525d4023dac4523a241907c8b2f44e541",
                "sha256:2f9765ee5acd3dbdcdc0d0c79309e01f7c16bc8d39b49250bf88de7b46daaf58",
                "sha256:312e1e1b1c3ce0c67e0b8105317323e12807955e8186872affb667dbd67971f6",
                "sha256:3273db1a8055ca70257fd3691c6d2c216544e1a70b673543e15cc077d8e9c730",
                "sha256:34dfaa8c02891f9a246b17a732ca3e99c5e42802416628e740a5d1cb2f50ff49",
                "sha256:3aa3f5288af349a0f3a96448ebf2e57e17332d99f4f30b02093b7948bd9f94cc",
                "sha256:51102e160b9d83c1cc435162d90b8e3c8c93b28d18d87b60c56522d332d26879",
                "sha256:56115fc2e2a4140e8994eb9585119a1ae9223b506826089a3ba753a62bd194a6",
                "sha256:69d83de14dbe8fe51dccfd36f88bf0b40f5debeac763edf9f8325180190eba6e",
                "sha256:99fdce94aeaa3ccbdfcb1e23b34273605c5853aa92ec23d84c84765178662c6c",
                "sha256:a7c0cd5b8a20f3093ee4a67374ccb3b8a126743b15a4d759e2a1bf098faac2b2",
                "sha256:abe12886554634ed95416a46701a917784cb2b4c77bfacac6916681d49bbf83d",
                "sha256:b4f67b5183bd5f9bafaeb76ad119e977ba570d2b0e61202f534ac9b5c33b4485",
                "sha256:bdd7c1658475cc1b867b36d5c4ed4bc316be8d3368abe03d348ba906a1f83b0e",
                "sha256:c6f24149a19f611a415a51b9bc5f17b6c2f698e0d6b41ffb3fa9f24d35d05d73",
                "sha256:d1e111b3ab98613115a208c1017f266478b0ab224a67bc8eac670fa0bad7d488",
                "sha256:d6520aa965773bbab6cb7a791d5895b00d02cf9adc93ac2bf4edb9ac1a6addc5",
                "sha256:dd185cde2ccad7b649593b0cda72021bc8a91667417001dbaf24cd746ecb7c11",
                "sha256:de2e5b0828a9d285f909b5d2e9d43f1cf6cf21fe65bc7660bdaa1780c7b58298",
                "sha256:f726444b8e909c4f41b4fde416e1071cf28fa84634bfb4befdf400933b6463af"
            ],
            "index": "pypi",
            "version": "==4.3.0"
        },
        "msgpack": {
            "hashes": [
                "sha256:26cb40116111c232bc235ce131cc3b4e76549088cb154e66a2eb8ff6fcc907ec",
                "sha256:300fd3f2c664a3bf473d6a952f843b4a71454f4c592ed7e74a36b205c1782d28",
                "sha256:3129c355342853007de4a2a86e75eab966119733eb15748819b6554363d4e85c",
                "sha256:31f6d645ee5a97d59d3263fab9e6be76f69fa131cddc0d94091a3c8aca30d67a",
                "sha256:3ce7ef7ee2546c3903ca8c934d09250531b80c6127e6478781ae31ed835aac4c",
                "sha256:4008c72f5ef2b7936447dcb83db41d97e9791c83221be13d5e19db0796df1972",
                "sha256:62bd8e43d204580308d477a157b78d3fee2fb4c15d32578108dc5d89866036c8",
                "sha256:70cebfe08fb32f83051971264466eadf183101e335d8107b80002e632f425511",
                "sha256:72cb7cf85e9df5251abd7b61a1af1fb77add15f40fa7328e924a9c0b6bc7a533",
                "sha256:7c55649965c35eb32c499d17dadfb8f53358b961582846e1bc06f66b9bccc556",
                "sha256:86b963a5de11336ec26bc4f839327673c9796b398b9f1fe6bb6150c2a5d00f0f",
                "sha256:8c73c9bcdfb526247c5e4f4f6cf581b9bb86b388df82cfcaffde0a6e7bf3b43a",
                "sha256:8e68c76c6aff4849089962d25346d6784d38e02baa23ffa513cf46be72e3a540",
                "sha256:97ac6b867a8f63debc64f44efdc695109d541ecc361ee2dce2c8884ab37360a1",
                "sha256:9d4f546af72aa001241d74a79caec278bcc007b4bcde4099994732e98012c858",
                "sha256:a28e69fe5468c9f5251c7e4e7232286d71b7dfadc74f312006ebe984433e9746",
                "sha256:fd509d4aa95404ce8d86b4e32ce66d5d706fd6646c205e1c2a715d87078683a2"
            ],
            "version": "==0.6.1"
        },
        "numpy": {
            "hashes": [
                "sha256:00a458d6821b1e87be873f2126d5646b901047a7480e8ae9773ecf214f0e19f3",
                "sha256:0470c5dc32212a08ebc2405f32e8ceb9a5b1c8ac61a2daf9835ec0856a220495",
                "sha256:24a9c287a4a1c427c2d45bf7c4fc6180c52a08fa0990d4c94e4c86a9b1e23ba5",
                "sha256:25600e8901012180a1b7cd1ac3e27e7793586ecd432383191929ac2edf37ff5d",
                "sha256:2d279bd99329e72c30937bdef82b6dc7779c7607c5a379bab1bf76be1f4c1422",
                "sha256:32af2bcf4bb7631dac19736a6e092ec9715e770dcaa1f85fcd99dec5040b2a4d",
                "sha256:3e90a9fce378114b6c2fc01fff7423300515c7b54b7cc71b02a22bc0bd7dfdd8",
                "sha256:5774d49516c37fd3fc1f232e033d2b152f3323ca4c7bfefd7277e4c67f3c08b4",
                "sha256:64ff21aac30d40c20ba994c94a08d439b8ced3b9c704af897e9e4ba09d10e62c",
                "sha256:803b2af862dcad6c11231ea3cd1015d1293efd6c87088be33d713a9b23e9e419",
                "sha256:95c830b09626508f7808ce7f1344fb98068e63143e6050e5dc3063142fc60007",
                "sha256:96e49a0c82b4e3130093002f625545104037c2d25866fa2e0c90d6e54f5a1fbc",
                "sha256:a1dd8221f0e69038748f47b8bb3248d0b9ecdf13fe837440951c3d5ff72639bb",
                "sha256:a80ecac5664f420556a725a5646f2d1c60a7c0489d68a38b5056393e949e27ac",
                "sha256:b19a47ff1bd2fca0cacdfa830c967746764c32dca6a0c0328d9c893f4bfe2f6b",
                "sha256:be43df2c563e264b38e3318574d80fc8f365df3fb745270934d2dbe54e006f41",
                "sha256:c40cb17188f6ae3c5b6efc6f0fd43a7ddd219b7807fe179e71027849a9b91afc",
                "sha256:c6251e0f0ecac53ba2b99d9f0cc16fa9021914a78869c38213c436ba343641f0",
                "sha256:cb189bd98b2e7ac02df389b6212846ab20661f4bafe16b5a70a6f1728c1cc7cb",
                "sha256:ef4ae41add536cb825d8aa029c15ef510aead06ea5b68daea64f0b9ecbff17db",
                "sha256:f00a2c21f60284e024bba351875f3501c6d5817d64997a0afe4f4355161a8889",
                "sha256:f1232f98a6bbd6d1678249f94028bccc541bbc306aa5c4e1471a881b0e5a3409",
                "sha256:fea682f6ddc09517df0e6d5caad9613c6d91a42232aeb082df67e4d205de19cc"
            ],
            "index": "pypi",
            "version": "==1.16.0"
        },
        "opencv-python": {
            "hashes": [
                "sha256:090eead5a4540153332a6b9739f86292dc86276c6620dbfad77d489171fe9d6f",
                "sha256:1348a80b5be4d5b94f8b6152ec34202c864b2c861cbbf17f328168ca712e2781",
                "sha256:15f0ede983153dae21820b2346b1608d266618bf4cbc4a2941ae8326d9981f3e",
                "sha256:1e06996ff9ed99170aa473099f9dcbaf424f456ae4274205219a09cade104691",
                "sha256:3775e938d7be26a7b73a043470d25710cab4f49d49b4f81f4e95082a3be76642",
                "sha256:3cbb46a9cb8a301ef3d2f394b6ddc379b7d1de296f3f1f8f39756e7d5c29cdf6",
                "sha256:5e3d742d8d8c73ad9717d27be3d42561873aa581b9a472197b094fb0f5d3d74a",
                "sha256:776c971e26464ecc6e2417d7f4f2300da72f891a81acf5616cc63c9344a2679b",
                "sha256:78a45fe1f4f2a8101b94b848f568846235c91647be1eb84284c1772d4eb7b824",
                "sha256:7f4fe54b0e07d67c63a0309a7d397e9e94d7e3465ec2b070666cebc4ea9889ae",
                "sha256:86a436b17337d888abe4c892a850af23b1692dab25045e27d62160691f494835",
                "sha256:8a38b57557cd019fe3510e902080d6682c278e76cdef5ff240020faa8d7ba5a0",
                "sha256:a73b7d655b2ac56f1309e85d26a310bc960356616b84474f863cb7cd0b85daaf",
                "sha256:adc304007b5adbaf739dc31e57b363bf2373f7da316c25a7e363f648075edb98",
                "sha256:b2c85f7809dfc5944653296f19008f9cc1a9a035bdc7857678db499006d8dcd1",
                "sha256:b80ffde508e005aab6401312b62d2fc4f11556090011b00cd890a193c8b9737b",
                "sha256:d3cdae3bae25f52fc3bcaee2b0a476d85df5ae2ee4d2c46efc0ca9ea44438974",
                "sha256:d46d4e2a8e3a81e7559c6b393bb276cba148fe45cc555a77559911ae9f444fb7",
                "sha256:e31a4fe3818ea0c776c74e3c7c407996a757c6593fcbb3bc4223687504a89749",
                "sha256:f162f7c4e11cf87346867b8287c543b980976b333cd1eb4fd956034b53c6dff5",
                "sha256:f34b19e2b879d8d3201600bfafb4b29fb40ac09f9704e96916a8e522944f8395",
                "sha256:f68995482d912dcaea884da1b60d7cced64a7cd9dd30f4c688ffebe245d11982"
            ],
            "index": "pypi",
            "version": "==3.4.0.12"
        },
        "pandas": {
            "hashes": [
<<<<<<< HEAD
                "sha256:02d34a55e85819a7eab096f391f8dcc237876e8b3cdaf1fba964f5fb59af9acf",
                "sha256:0dbcf78e68f619840184ce661c68c1760de403b0f69d81905d6b9a699d1861d6",
                "sha256:174c3974da26fd778ac8537d74efb17d4cef59e6b3e81e3c59690f39a6f6b73d",
                "sha256:3a8ab5c350131ba273d3f8eb430343304d6c2138a61d34e4a11ebd75f8bf3e7e",
                "sha256:560074ce9ff95409b233c0a8d143a2546a2d71d636d583172252dc0021fdb11b",
                "sha256:5bded8cb431705609dbd9048114f1d6d59bef2f1ca95a8c58bd649442c9dc16c",
                "sha256:8a8748684787792f3a643a7e0530c3024301f3e5799a199a5c2c526c07f712ba",
                "sha256:8c7e43c4b7920fc02ce7743b976aca15bd45293ed298d84793307bc9799df3f6",
                "sha256:9bd9ef3e183b7b1ce90b7ab5e8672907cd73dc36f036fc6714f0e7a5f9852da0",
                "sha256:d3f27e276c8557c15c19c5c9a414e77b893d39fce6e6e40e5c46fcf5eeffe028",
                "sha256:d40b82a4aee4ca968348e41bf6588ed9cadd171c7da8b671ed31d3fd967de703",
                "sha256:d8cf054a099ff694a0e75386471bdde098efe7c350548ec6b899f169bef1a859",
                "sha256:dd9f4843aa59f09698679b64064f11f51d60e45358ab45299de4dcff90524be3",
                "sha256:e6f9f5ad4e73f5eecaa66e9c9d30ff8661c400190a6079ee170e37a466457e31",
                "sha256:e9989e17f203900b2c7add53fa17d6686e66282598359b43fb12260ae8bf7eba",
                "sha256:eadc9d19b25420e1ae77f0a11b779d4e71f47c3aa1953c218e8fe812d1f5341e",
                "sha256:ecb630a99b0ab6c178b5c2988ca8c5b98f6ec2fd9e172c2873a5df44b261310f",
                "sha256:f8eb9308bd64abf71dda77b823913696cd85c4f36c026acee0a64d8834a09b43",
                "sha256:fe71a037ce866d9fb717fd3a792d46c744433179bf3f25da48af8f46cee20c3e",
                "sha256:ff0d83306bfda4639fac2a4f8df2c51eb2bbdda540a74490703e8a6b413a37eb"
            ],
            "version": "==0.24.0"
=======
                "sha256:11975fad9edbdb55f1a560d96f91830e83e29bed6ad5ebf506abda09818eaf60",
                "sha256:12e13d127ca1b585dd6f6840d3fe3fa6e46c36a6afe2dbc5cb0b57032c902e31",
                "sha256:1c87fcb201e1e06f66e23a61a5fea9eeebfe7204a66d99df24600e3f05168051",
                "sha256:242e9900de758e137304ad4b5663c2eff0d798c2c3b891250bd0bd97144579da",
                "sha256:26c903d0ae1542890cb9abadb4adcb18f356b14c2df46e4ff657ae640e3ac9e7",
                "sha256:2e1e88f9d3e5f107b65b59cd29f141995597b035d17cc5537e58142038942e1a",
                "sha256:31b7a48b344c14691a8e92765d4023f88902ba3e96e2e4d0364d3453cdfd50db",
                "sha256:4fd07a932b4352f8a8973761ab4e84f965bf81cc750fb38e04f01088ab901cb8",
                "sha256:5b24ca47acf69222e82530e89111dd9d14f9b970ab2cd3a1c2c78f0c4fbba4f4",
                "sha256:647b3b916cc8f6aeba240c8171be3ab799c3c1b2ea179a3be0bd2712c4237553",
                "sha256:66b060946046ca27c0e03e9bec9bba3e0b918bafff84c425ca2cc2e157ce121e",
                "sha256:6efa9fa6e1434141df8872d0fa4226fc301b17aacf37429193f9d70b426ea28f",
                "sha256:be4715c9d8367e51dbe6bc6d05e205b1ae234f0dc5465931014aa1c4af44c1ba",
                "sha256:bea90da782d8e945fccfc958585210d23de374fa9294a9481ed2abcef637ebfc",
                "sha256:d318d77ab96f66a59e792a481e2701fba879e1a453aefeebdb17444fe204d1ed",
                "sha256:d785fc08d6f4207437e900ffead930a61e634c5e4f980ba6d3dc03c9581748c7",
                "sha256:de9559287c4fe8da56e8c3878d2374abc19d1ba2b807bfa7553e912a8e5ba87c",
                "sha256:f4f98b190bb918ac0bc0e3dd2ab74ff3573da9f43106f6dba6385406912ec00f",
                "sha256:f71f1a7e2d03758f6e957896ed696254e2bc83110ddbc6942018f1a232dd9dad",
                "sha256:fb944c8f0b0ab5c1f7846c686bc4cdf8cde7224655c12edcd59d5212cd57bec0"
            ],
            "version": "==0.23.4"
>>>>>>> f5562782
        },
        "partd": {
            "hashes": [
                "sha256:1fd6d9c12f14ea180e659a9e4a686ff2816dd930e8fb0b84c0d8116a29cfe66b",
                "sha256:fb64ba53fdf8c65cfa8e3a797b7402afab48b14bf1a001d1a9c01291bba0b70c"
            ],
            "version": "==0.3.9"
        },
        "psutil": {
            "hashes": [
                "sha256:04d2071100aaad59f9bcbb801be2125d53b2e03b1517d9fed90b45eea51d297e",
                "sha256:1aba93430050270750d046a179c5f3d6e1f5f8b96c20399ba38c596b28fc4d37",
                "sha256:3ac48568f5b85fee44cd8002a15a7733deca056a191d313dbf24c11519c0c4a8",
                "sha256:96f3fdb4ef7467854d46ad5a7e28eb4c6dc6d455d751ddf9640cd6d52bdb03d7",
                "sha256:b755be689d6fc8ebc401e1d5ce5bac867e35788f10229e166338484eead51b12",
                "sha256:c8ee08ad1b716911c86f12dc753eb1879006224fd51509f077987bb6493be615",
                "sha256:d0c4230d60376aee0757d934020b14899f6020cd70ef8d2cb4f228b6ffc43e8f",
                "sha256:d23f7025bac9b3e38adc6bd032cdaac648ac0074d18e36950a04af35458342e8",
                "sha256:f0fcb7d3006dd4d9ccf3ccd0595d44c6abbfd433ec31b6ca177300ee3f19e54e"
            ],
            "version": "==5.5.0"
        },
        "pycas": {
            "editable": true,
            "git": "https://github.com/dkpro/dkpro-pycas.git",
            "ref": "7f0a69a378feb0f90083be6a7f48dfa0376361b3"
        },
        "python-dateutil": {
            "hashes": [
                "sha256:063df5763652e21de43de7d9e00ccf239f953a832941e37be541614732cdfc93",
                "sha256:88f9287c0174266bb0d8cedd395cfba9c58e87e5ad86b2ce58859bc11be3cf02"
            ],
            "markers": "python_version >= '2.7'",
            "version": "==2.7.5"
        },
        "pytz": {
            "hashes": [
                "sha256:32b0891edff07e28efe91284ed9c31e123d84bea3fd98e1f72be2508f43ef8d9",
                "sha256:d5f05e487007e29e03409f9398d074e158d920d36eb82eaf66fb1136b0c5374c"
            ],
            "version": "==2018.9"
        },
        "pyyaml": {
            "hashes": [
                "sha256:3d7da3009c0f3e783b2c873687652d83b1bbfd5c88e9813fb7e5b03c0dd3108b",
                "sha256:3ef3092145e9b70e3ddd2c7ad59bdd0252a94dfe3949721633e41344de00a6bf",
                "sha256:40c71b8e076d0550b2e6380bada1f1cd1017b882f7e16f09a65be98e017f211a",
                "sha256:558dd60b890ba8fd982e05941927a3911dc409a63dcb8b634feaa0cda69330d3",
                "sha256:a7c28b45d9f99102fa092bb213aa12e0aaf9a6a1f5e395d36166639c1f96c3a1",
                "sha256:aa7dd4a6a427aed7df6fb7f08a580d68d9b118d90310374716ae90b710280af1",
                "sha256:bc558586e6045763782014934bfaf39d48b8ae85a2713117d16c39864085c613",
                "sha256:d46d7982b62e0729ad0175a9bc7e10a566fc07b224d2c79fafb5e032727eaa04",
                "sha256:d5eef459e30b09f5a098b9cea68bebfeb268697f78d647bd255a085371ac7f3f",
                "sha256:e01d3203230e1786cd91ccfdc8f8454c8069c91bee3962ad93b87a4b2860f537",
                "sha256:e170a9e6fcfd19021dd29845af83bb79236068bf5fd4df3327c1be18182b2531"
            ],
            "version": "==3.13"
        },
        "requests": {
            "hashes": [
                "sha256:502a824f31acdacb3a35b6690b5fbf0bc41d63a24a45c4004352b0242707598e",
                "sha256:7bf2a778576d825600030a110f3c0e3e8edc51dfaafe1c146e39a2027784957b"
            ],
            "version": "==2.21.0"
        },
        "s3fs": {
            "hashes": [
                "sha256:a31fe41dd8ee8358b65e808125ab47054edebdf3d5c6d8a2139fcf4547d524dc"
            ],
            "index": "pypi",
            "version": "==0.2.0"
        },
        "s3transfer": {
            "hashes": [
                "sha256:90dc18e028989c609146e241ea153250be451e05ecc0c2832565231dacdf59c1",
                "sha256:c7a9ec356982d5e9ab2d4b46391a7d6a950e2b04c472419f5fdec70cc0ada72f"
            ],
            "version": "==0.1.13"
        },
        "six": {
            "hashes": [
                "sha256:3350809f0555b11f552448330d0b52d5f24c91a322ea4a15ef22629740f3761c",
                "sha256:d16a0141ec1a18405cd4ce8b4613101da75da0e9a7aec5bdd4fa804d0e0eba73"
            ],
            "index": "pypi",
            "version": "==1.12.0"
        },
        "smart-open": {
            "hashes": [
                "sha256:a52206bb69c38c5f08709ec2ee5704b0f86fc0a770935b5dad9b5841bfd5f502"
            ],
            "index": "pypi",
            "version": "==1.8.0"
        },
        "sortedcontainers": {
            "hashes": [
                "sha256:974e9a32f56b17c1bac2aebd9dcf197f3eb9cd30553c5852a3187ad162e1a03a",
                "sha256:d9e96492dd51fae31e60837736b38fe42a187b5404c16606ff7ee7cd582d4c60"
            ],
            "version": "==2.1.0"
        },
        "soupsieve": {
            "hashes": [
                "sha256:466910df7561796a60748826781ebe9a888f7a1668a636ae86783f44d10aae73",
                "sha256:87db12ae79194f0ff9808d2b1641c4f031ae39ffa3cab6b907ea7c1e5e5ed445"
            ],
            "version": "==1.7.3"
        },
        "tblib": {
            "hashes": [
                "sha256:436e4200e63d92316551179dc540906652878df4ff39b43db30fcf6400444fe7",
                "sha256:9bae4b8c44b06af0e114bfc4d5f6aa3eafd2119af5a4dcab34f51f1665f16c59"
            ],
            "version": "==1.3.2"
        },
        "toolz": {
            "hashes": [
                "sha256:929f0a7ea7f61c178bd951bdae93920515d3fbdbafc8e6caf82d752b9b3b31c9"
            ],
            "version": "==0.9.0"
        },
        "tornado": {
            "hashes": [
                "sha256:0662d28b1ca9f67108c7e3b77afabfb9c7e87bde174fbda78186ecedc2499a9d",
                "sha256:4e5158d97583502a7e2739951553cbd88a72076f152b4b11b64b9a10c4c49409",
                "sha256:732e836008c708de2e89a31cb2fa6c0e5a70cb60492bee6f1ea1047500feaf7f",
                "sha256:8154ec22c450df4e06b35f131adc4f2f3a12ec85981a203301d310abf580500f",
                "sha256:8e9d728c4579682e837c92fdd98036bd5cdefa1da2aaf6acf26947e6dd0c01c5",
                "sha256:d4b3e5329f572f055b587efc57d29bd051589fb5a43ec8898c77a47ec2fa2bbb",
                "sha256:e5f2585afccbff22390cddac29849df463b252b711aa2ce7c5f3f342a5b3b444"
            ],
            "version": "==5.1.1"
        },
        "urllib3": {
            "hashes": [
                "sha256:61bf29cada3fc2fbefad4fdf059ea4bd1b4a86d2b6d15e1c7c0b582b9752fe39",
                "sha256:de9529817c93f27c8ccbfead6985011db27bd0ddfcdb2d86f3f663385c6a9c22"
            ],
            "markers": "python_version >= '3.4'",
            "version": "==1.24.1"
        },
        "wrapt": {
            "hashes": [
                "sha256:4aea003270831cceb8a90ff27c4031da6ead7ec1886023b80ce0dfe0adf61533"
            ],
            "version": "==1.11.1"
        },
        "zict": {
            "hashes": [
                "sha256:63377f063086fc92e5c16e4d02162c571f6470b9e796cf3411ef9e815c96b799",
                "sha256:c7fbbd9d93f9bb8f2dd85c680fa74abcb7d399d20a1640c2382a567eb5dc15e5"
            ],
            "version": "==0.1.3"
        }
    },
    "develop": {
        "alabaster": {
            "hashes": [
                "sha256:446438bdcca0e05bd45ea2de1668c1d9b032e1a9154c2c259092d77031ddd359",
                "sha256:a661d72d58e6ea8a57f7a86e37d86716863ee5e92788398526d58b26a4e4dc02"
            ],
            "version": "==0.7.12"
        },
        "atomicwrites": {
            "hashes": [
                "sha256:0312ad34fcad8fac3704d441f7b317e50af620823353ec657a53e981f92920c0",
                "sha256:ec9ae8adaae229e4f8446952d204a3e4b5fdd2d099f9be3aaf556120135fb3ee"
            ],
            "version": "==1.2.1"
        },
        "attrs": {
            "hashes": [
                "sha256:10cbf6e27dbce8c30807caf056c8eb50917e0eaafe86347671b57254006c3e69",
                "sha256:ca4be454458f9dec299268d472aaa5a11f67a4ff70093396e1ceae9c76cf4bbb"
            ],
            "version": "==18.2.0"
        },
        "babel": {
            "hashes": [
                "sha256:6778d85147d5d85345c14a26aada5e478ab04e39b078b0745ee6870c2b5cf669",
                "sha256:8cba50f48c529ca3fa18cf81fa9403be176d374ac4d60738b839122dfaaa3d23"
            ],
            "version": "==2.6.0"
        },
        "backcall": {
            "hashes": [
                "sha256:38ecd85be2c1e78f77fd91700c76e14667dc21e2713b63876c0eb901196e01e4",
                "sha256:bbbf4b1e5cd2bdb08f915895b51081c041bac22394fdfcfdfbe9f14b77c08bf2"
            ],
            "version": "==0.1.0"
        },
        "bleach": {
            "hashes": [
                "sha256:213336e49e102af26d9cde77dd2d0397afabc5a6bf2fed985dc35b5d1e285a16",
                "sha256:3fdf7f77adcf649c9911387df51254b813185e32b2c6619f690b593a617e19fa"
            ],
            "version": "==3.1.0"
        },
        "bokeh": {
            "hashes": [
                "sha256:ceeb6a75afc1b2de00c2b8b6da121dec3fb77031326897b80d4375a70e96aebf"
            ],
            "index": "pypi",
            "version": "==1.0.4"
        },
        "certifi": {
            "hashes": [
                "sha256:47f9c83ef4c0c621eaef743f133f09fa8a74a9b75f037e8624f83bd1b6626cb7",
                "sha256:993f830721089fef441cdfeb4b2c8c9df86f0c63239f06bd025a76a7daddb033"
            ],
            "version": "==2018.11.29"
        },
        "chardet": {
            "hashes": [
                "sha256:84ab92ed1c4d4f16916e05906b6b75a6c0fb5db821cc65e70cbd64a3e2a5eaae",
                "sha256:fc323ffcaeaed0e0a02bf4d117757b98aed530d9ed4531e3e15460124c106691"
            ],
            "version": "==3.0.4"
        },
        "decorator": {
            "hashes": [
                "sha256:33cd704aea07b4c28b3eb2c97d288a06918275dac0ecebdaf1bc8a48d98adb9e",
                "sha256:cabb249f4710888a2fc0e13e9a16c343d932033718ff62e1e9bc93a9d3a9122b"
            ],
            "version": "==4.3.2"
        },
        "defusedxml": {
            "hashes": [
                "sha256:24d7f2f94f7f3cb6061acb215685e5125fbcdc40a857eff9de22518820b0a4f4",
                "sha256:702a91ade2968a82beb0db1e0766a6a273f33d4616a6ce8cde475d8e09853b20"
            ],
            "version": "==0.5.0"
        },
        "docutils": {
            "hashes": [
                "sha256:02aec4bd92ab067f6ff27a38a38a41173bf01bed8f89157768c1573f53e474a6",
                "sha256:51e64ef2ebfb29cae1faa133b3710143496eca21c530f3f71424d77687764274",
                "sha256:7a4bd47eaf6596e1295ecb11361139febe29b084a87bf005bf899f9a42edc3c6"
            ],
            "version": "==0.14"
        },
        "entrypoints": {
            "hashes": [
                "sha256:589f874b313739ad35be6e0cd7efde2a4e9b6fea91edcc34e58ecbb8dbe56d19",
                "sha256:c70dd71abe5a8c85e55e12c19bd91ccfeec11a6e99044204511f9ed547d48451"
            ],
            "version": "==0.3"
        },
        "filelock": {
            "hashes": [
                "sha256:b8d5ca5ca1c815e1574aee746650ea7301de63d87935b3463d26368b76e31633",
                "sha256:d610c1bb404daf85976d7a82eb2ada120f04671007266b708606565dd03b5be6"
            ],
            "version": "==3.0.10"
        },
        "flake8": {
            "hashes": [
                "sha256:6a35f5b8761f45c5513e3405f110a86bea57982c3b75b766ce7b65217abe1670",
                "sha256:c01f8a3963b3571a8e6bd7a4063359aff90749e160778e03817cd9b71c9e07d2"
            ],
            "index": "pypi",
            "version": "==3.6.0"
        },
        "graphviz": {
            "hashes": [
                "sha256:0e1744a45b0d707bc44f99c7b8e5f25dc22cf96b6aaf2432ac308ed9822a9cb6",
                "sha256:d311be4fddfe832a56986ac5e1d6e8715d7fcb0208560da79d1bb0f72abef41f"
            ],
            "index": "pypi",
            "version": "==0.10.1"
        },
        "idna": {
            "hashes": [
                "sha256:c357b3f628cf53ae2c4c05627ecc484553142ca23264e593d327bcde5e9c3407",
                "sha256:ea8b7f6188e6fa117537c3df7da9fc686d485087abf6ac197f9c46432f7e4a3c"
            ],
            "version": "==2.8"
        },
        "imagesize": {
            "hashes": [
                "sha256:3f349de3eb99145973fefb7dbe38554414e5c30abd0c8e4b970a7c9d09f3a1d8",
                "sha256:f3832918bc3c66617f92e35f5d70729187676313caa60c187eb0f28b8fe5e3b5"
            ],
            "version": "==1.1.0"
        },
        "ipdb": {
            "hashes": [
                "sha256:7081c65ed7bfe7737f83fa4213ca8afd9617b42ff6b3f1daf9a3419839a2a00a"
            ],
            "index": "pypi",
            "version": "==0.11"
        },
        "ipykernel": {
            "hashes": [
                "sha256:0aeb7ec277ac42cc2b59ae3d08b10909b2ec161dc6908096210527162b53675d",
                "sha256:0fc0bf97920d454102168ec2008620066878848fcfca06c22b669696212e292f"
            ],
            "version": "==5.1.0"
        },
        "ipython": {
            "hashes": [
                "sha256:6a9496209b76463f1dec126ab928919aaf1f55b38beb9219af3fe202f6bbdd12",
                "sha256:f69932b1e806b38a7818d9a1e918e5821b685715040b48e59c657b3c7961b742"
            ],
            "index": "pypi",
            "version": "==7.2.0"
        },
        "ipython-genutils": {
            "hashes": [
                "sha256:72dd37233799e619666c9f639a9da83c34013a73e8bbc79a7a6348d93c61fab8",
                "sha256:eb2e116e75ecef9d4d228fdc66af54269afa26ab4463042e33785b887c628ba8"
            ],
            "version": "==0.2.0"
        },
        "ipywidgets": {
            "hashes": [
                "sha256:0f2b5cde9f272cb49d52f3f0889fdd1a7ae1e74f37b48dac35a83152780d2b7b",
                "sha256:a3e224f430163f767047ab9a042fc55adbcab0c24bbe6cf9f306c4f89fdf0ba3"
            ],
            "version": "==7.4.2"
        },
        "isort": {
            "hashes": [
                "sha256:1153601da39a25b14ddc54955dbbacbb6b2d19135386699e2ad58517953b34af",
                "sha256:b9c40e9750f3d77e6e4d441d8b0266cf555e7cdabdcff33c4fd06366ca761ef8",
                "sha256:ec9ef8f4a9bc6f71eec99e1806bfa2de401650d996c59330782b89a5555c1497"
            ],
            "index": "pypi",
            "version": "==4.3.4"
        },
        "jedi": {
            "hashes": [
                "sha256:571702b5bd167911fe9036e5039ba67f820d6502832285cde8c881ab2b2149fd",
                "sha256:c8481b5e59d34a5c7c42e98f6625e633f6ef59353abea6437472c7ec2093f191"
            ],
            "version": "==0.13.2"
        },
        "jinja2": {
            "hashes": [
                "sha256:74c935a1b8bb9a3947c50a54766a969d4846290e1e788ea44c1392163723c3bd",
                "sha256:f84be1bb0040caca4cea721fcbbbbd61f9be9464ca236387158b0feea01914a4"
            ],
            "version": "==2.10"
        },
        "jsonschema": {
            "hashes": [
                "sha256:000e68abd33c972a5248544925a0cae7d1125f9bf6c58280d37546b946769a08",
                "sha256:6ff5f3180870836cae40f06fa10419f557208175f13ad7bc26caa77beb1f6e02"
            ],
            "version": "==2.6.0"
        },
        "jupyter": {
            "hashes": [
                "sha256:3e1f86076bbb7c8c207829390305a2b1fe836d471ed54be66a3b8c41e7f46cc7",
                "sha256:5b290f93b98ffbc21c0c7e749f054b3267782166d72fa5e3ed1ed4eaf34a2b78",
                "sha256:d9dc4b3318f310e34c82951ea5d6683f67bed7def4b259fafbfe4f1beb1d8e5f"
            ],
            "index": "pypi",
            "version": "==1.0.0"
        },
        "jupyter-client": {
            "hashes": [
                "sha256:b5f9cb06105c1d2d30719db5ffb3ea67da60919fb68deaefa583deccd8813551",
                "sha256:c44411eb1463ed77548bc2d5ec0d744c9b81c4a542d9637c7a52824e2121b987"
            ],
            "version": "==5.2.4"
        },
        "jupyter-console": {
            "hashes": [
                "sha256:308ce876354924fb6c540b41d5d6d08acfc946984bf0c97777c1ddcb42e0b2f5",
                "sha256:cc80a97a5c389cbd30252ffb5ce7cefd4b66bde98219edd16bf5cb6f84bb3568"
            ],
            "version": "==6.0.0"
        },
        "jupyter-core": {
            "hashes": [
                "sha256:927d713ffa616ea11972534411544589976b2493fc7e09ad946e010aa7eb9970",
                "sha256:ba70754aa680300306c699790128f6fbd8c306ee5927976cbe48adacf240c0b7"
            ],
            "version": "==4.4.0"
        },
        "markupsafe": {
            "hashes": [
                "sha256:048ef924c1623740e70204aa7143ec592504045ae4429b59c30054cb31e3c432",
                "sha256:130f844e7f5bdd8e9f3f42e7102ef1d49b2e6fdf0d7526df3f87281a532d8c8b",
                "sha256:19f637c2ac5ae9da8bfd98cef74d64b7e1bb8a63038a3505cd182c3fac5eb4d9",
                "sha256:1b8a7a87ad1b92bd887568ce54b23565f3fd7018c4180136e1cf412b405a47af",
                "sha256:1c25694ca680b6919de53a4bb3bdd0602beafc63ff001fea2f2fc16ec3a11834",
                "sha256:1f19ef5d3908110e1e891deefb5586aae1b49a7440db952454b4e281b41620cd",
                "sha256:1fa6058938190ebe8290e5cae6c351e14e7bb44505c4a7624555ce57fbbeba0d",
                "sha256:31cbb1359e8c25f9f48e156e59e2eaad51cd5242c05ed18a8de6dbe85184e4b7",
                "sha256:3e835d8841ae7863f64e40e19477f7eb398674da6a47f09871673742531e6f4b",
                "sha256:4e97332c9ce444b0c2c38dd22ddc61c743eb208d916e4265a2a3b575bdccb1d3",
                "sha256:525396ee324ee2da82919f2ee9c9e73b012f23e7640131dd1b53a90206a0f09c",
                "sha256:52b07fbc32032c21ad4ab060fec137b76eb804c4b9a1c7c7dc562549306afad2",
                "sha256:52ccb45e77a1085ec5461cde794e1aa037df79f473cbc69b974e73940655c8d7",
                "sha256:5c3fbebd7de20ce93103cb3183b47671f2885307df4a17a0ad56a1dd51273d36",
                "sha256:5e5851969aea17660e55f6a3be00037a25b96a9b44d2083651812c99d53b14d1",
                "sha256:5edfa27b2d3eefa2210fb2f5d539fbed81722b49f083b2c6566455eb7422fd7e",
                "sha256:7d263e5770efddf465a9e31b78362d84d015cc894ca2c131901a4445eaa61ee1",
                "sha256:83381342bfc22b3c8c06f2dd93a505413888694302de25add756254beee8449c",
                "sha256:857eebb2c1dc60e4219ec8e98dfa19553dae33608237e107db9c6078b1167856",
                "sha256:98e439297f78fca3a6169fd330fbe88d78b3bb72f967ad9961bcac0d7fdd1550",
                "sha256:bf54103892a83c64db58125b3f2a43df6d2cb2d28889f14c78519394feb41492",
                "sha256:d9ac82be533394d341b41d78aca7ed0e0f4ba5a2231602e2f05aa87f25c51672",
                "sha256:e982fe07ede9fada6ff6705af70514a52beb1b2c3d25d4e873e82114cf3c5401",
                "sha256:edce2ea7f3dfc981c4ddc97add8a61381d9642dc3273737e756517cc03e84dd6",
                "sha256:efdc45ef1afc238db84cb4963aa689c0408912a0239b0721cb172b4016eb31d6",
                "sha256:f137c02498f8b935892d5c0172560d7ab54bc45039de8805075e19079c639a9c",
                "sha256:f82e347a72f955b7017a39708a3667f106e6ad4d10b25f237396a7115d8ed5fd",
                "sha256:fb7c206e01ad85ce57feeaaa0bf784b97fa3cad0d4a5737bc5295785f5c613a1"
            ],
            "version": "==1.1.0"
        },
        "mccabe": {
            "hashes": [
                "sha256:ab8a6258860da4b6677da4bd2fe5dc2c659cff31b3ee4f7f5d64e79735b80d42",
                "sha256:dd8d182285a0fe56bace7f45b5e7d1a6ebcbf524e8f3bd87eb0f125271b8831f"
            ],
            "version": "==0.6.1"
        },
        "mistune": {
            "hashes": [
                "sha256:59a3429db53c50b5c6bcc8a07f8848cb00d7dc8bdb431a4ab41920d201d4756e",
                "sha256:88a1051873018da288eee8538d476dffe1262495144b33ecb586c4ab266bb8d4"
            ],
            "version": "==0.8.4"
        },
        "more-itertools": {
            "hashes": [
                "sha256:38a936c0a6d98a38bcc2d03fdaaedaba9f412879461dd2ceff8d37564d6522e4",
                "sha256:c0a5785b1109a6bd7fac76d6837fd1feca158e54e521ccd2ae8bfe393cc9d4fc",
                "sha256:fe7a7cae1ccb57d33952113ff4fa1bc5f879963600ed74918f1236e212ee50b9"
            ],
            "version": "==5.0.0"
        },
        "nbconvert": {
            "hashes": [
                "sha256:08d21cf4203fabafd0d09bbd63f06131b411db8ebeede34b0fd4be4548351779",
                "sha256:a8a2749f972592aa9250db975304af6b7337f32337e523a2c995cc9e12c07807"
            ],
            "version": "==5.4.0"
        },
        "nbformat": {
            "hashes": [
                "sha256:b9a0dbdbd45bb034f4f8893cafd6f652ea08c8c1674ba83f2dc55d3955743b0b",
                "sha256:f7494ef0df60766b7cabe0a3651556345a963b74dbc16bc7c18479041170d402"
            ],
            "version": "==4.4.0"
        },
        "notebook": {
            "hashes": [
                "sha256:3ab2db8bc10e6edbd264c3c4b800bee276c99818386ee0c146d98d7e6bcf0a67",
                "sha256:d908673a4010787625c8952e91a22adf737db031f2aa0793ad92f6558918a74a"
            ],
            "version": "==5.7.4"
        },
        "numpy": {
            "hashes": [
                "sha256:00a458d6821b1e87be873f2126d5646b901047a7480e8ae9773ecf214f0e19f3",
                "sha256:0470c5dc32212a08ebc2405f32e8ceb9a5b1c8ac61a2daf9835ec0856a220495",
                "sha256:24a9c287a4a1c427c2d45bf7c4fc6180c52a08fa0990d4c94e4c86a9b1e23ba5",
                "sha256:25600e8901012180a1b7cd1ac3e27e7793586ecd432383191929ac2edf37ff5d",
                "sha256:2d279bd99329e72c30937bdef82b6dc7779c7607c5a379bab1bf76be1f4c1422",
                "sha256:32af2bcf4bb7631dac19736a6e092ec9715e770dcaa1f85fcd99dec5040b2a4d",
                "sha256:3e90a9fce378114b6c2fc01fff7423300515c7b54b7cc71b02a22bc0bd7dfdd8",
                "sha256:5774d49516c37fd3fc1f232e033d2b152f3323ca4c7bfefd7277e4c67f3c08b4",
                "sha256:64ff21aac30d40c20ba994c94a08d439b8ced3b9c704af897e9e4ba09d10e62c",
                "sha256:803b2af862dcad6c11231ea3cd1015d1293efd6c87088be33d713a9b23e9e419",
                "sha256:95c830b09626508f7808ce7f1344fb98068e63143e6050e5dc3063142fc60007",
                "sha256:96e49a0c82b4e3130093002f625545104037c2d25866fa2e0c90d6e54f5a1fbc",
                "sha256:a1dd8221f0e69038748f47b8bb3248d0b9ecdf13fe837440951c3d5ff72639bb",
                "sha256:a80ecac5664f420556a725a5646f2d1c60a7c0489d68a38b5056393e949e27ac",
                "sha256:b19a47ff1bd2fca0cacdfa830c967746764c32dca6a0c0328d9c893f4bfe2f6b",
                "sha256:be43df2c563e264b38e3318574d80fc8f365df3fb745270934d2dbe54e006f41",
                "sha256:c40cb17188f6ae3c5b6efc6f0fd43a7ddd219b7807fe179e71027849a9b91afc",
                "sha256:c6251e0f0ecac53ba2b99d9f0cc16fa9021914a78869c38213c436ba343641f0",
                "sha256:cb189bd98b2e7ac02df389b6212846ab20661f4bafe16b5a70a6f1728c1cc7cb",
                "sha256:ef4ae41add536cb825d8aa029c15ef510aead06ea5b68daea64f0b9ecbff17db",
                "sha256:f00a2c21f60284e024bba351875f3501c6d5817d64997a0afe4f4355161a8889",
                "sha256:f1232f98a6bbd6d1678249f94028bccc541bbc306aa5c4e1471a881b0e5a3409",
                "sha256:fea682f6ddc09517df0e6d5caad9613c6d91a42232aeb082df67e4d205de19cc"
            ],
            "index": "pypi",
            "version": "==1.16.0"
        },
        "packaging": {
            "hashes": [
                "sha256:0c98a5d0be38ed775798ece1b9727178c4469d9c3b4ada66e8e6b7849f8732af",
                "sha256:9e1cbf8c12b1f1ce0bb5344b8d7ecf66a6f8a6e91bcb0c84593ed6d3ab5c4ab3"
            ],
            "version": "==19.0"
        },
        "pandocfilters": {
            "hashes": [
                "sha256:b3dd70e169bb5449e6bc6ff96aea89c5eea8c5f6ab5e207fc2f521a2cf4a0da9"
            ],
            "version": "==1.4.2"
        },
        "parso": {
            "hashes": [
                "sha256:4b8f9ed80c3a4a3191aa3261505d868aa552dd25649cb13a7d73b6b7315edf2d",
                "sha256:5a120be2e8863993b597f1c0437efca799e90e0793c98ae5d4e34ebd00140e31"
            ],
            "version": "==0.3.2"
        },
        "pexpect": {
            "hashes": [
                "sha256:2a8e88259839571d1251d278476f3eec5db26deb73a70be5ed5dc5435e418aba",
                "sha256:3fbd41d4caf27fa4a377bfd16fef87271099463e6fa73e92a52f92dfee5d425b"
            ],
            "markers": "sys_platform != 'win32'",
            "version": "==4.6.0"
        },
        "pickleshare": {
            "hashes": [
                "sha256:87683d47965c1da65cdacaf31c8441d12b8044cdec9aca500cd78fc2c683afca",
                "sha256:9649af414d74d4df115d5d718f82acb59c9d418196b7b4290ed47a12ce62df56"
            ],
            "version": "==0.7.5"
        },
        "pillow": {
            "hashes": [
                "sha256:051de330a06c99d6f84bcf582960487835bcae3fc99365185dc2d4f65a390c0e",
                "sha256:0ae5289948c5e0a16574750021bd8be921c27d4e3527800dc9c2c1d2abc81bf7",
                "sha256:0b1efce03619cdbf8bcc61cfae81fcda59249a469f31c6735ea59badd4a6f58a",
                "sha256:163136e09bd1d6c6c6026b0a662976e86c58b932b964f255ff384ecc8c3cefa3",
                "sha256:18e912a6ccddf28defa196bd2021fe33600cbe5da1aa2f2e2c6df15f720b73d1",
                "sha256:24ec3dea52339a610d34401d2d53d0fb3c7fd08e34b20c95d2ad3973193591f1",
                "sha256:267f8e4c0a1d7e36e97c6a604f5b03ef58e2b81c1becb4fccecddcb37e063cc7",
                "sha256:3273a28734175feebbe4d0a4cde04d4ed20f620b9b506d26f44379d3c72304e1",
                "sha256:4c678e23006798fc8b6f4cef2eaad267d53ff4c1779bd1af8725cc11b72a63f3",
                "sha256:4d4bc2e6bb6861103ea4655d6b6f67af8e5336e7216e20fff3e18ffa95d7a055",
                "sha256:505738076350a337c1740a31646e1de09a164c62c07db3b996abdc0f9d2e50cf",
                "sha256:5233664eadfa342c639b9b9977190d64ad7aca4edc51a966394d7e08e7f38a9f",
                "sha256:5d95cb9f6cced2628f3e4de7e795e98b2659dfcc7176ab4a01a8b48c2c2f488f",
                "sha256:7eda4c737637af74bac4b23aa82ea6fbb19002552be85f0b89bc27e3a762d239",
                "sha256:801ddaa69659b36abf4694fed5aa9f61d1ecf2daaa6c92541bbbbb775d97b9fe",
                "sha256:825aa6d222ce2c2b90d34a0ea31914e141a85edefc07e17342f1d2fdf121c07c",
                "sha256:9c215442ff8249d41ff58700e91ef61d74f47dfd431a50253e1a1ca9436b0697",
                "sha256:a3d90022f2202bbb14da991f26ca7a30b7e4c62bf0f8bf9825603b22d7e87494",
                "sha256:a631fd36a9823638fe700d9225f9698fb59d049c942d322d4c09544dc2115356",
                "sha256:a6523a23a205be0fe664b6b8747a5c86d55da960d9586db039eec9f5c269c0e6",
                "sha256:a756ecf9f4b9b3ed49a680a649af45a8767ad038de39e6c030919c2f443eb000",
                "sha256:b117287a5bdc81f1bac891187275ec7e829e961b8032c9e5ff38b70fd036c78f",
                "sha256:ba04f57d1715ca5ff74bb7f8a818bf929a204b3b3c2c2826d1e1cc3b1c13398c",
                "sha256:cd878195166723f30865e05d87cbaf9421614501a4bd48792c5ed28f90fd36ca",
                "sha256:cee815cc62d136e96cf76771b9d3eb58e0777ec18ea50de5cfcede8a7c429aa8",
                "sha256:d1722b7aa4b40cf93ac3c80d3edd48bf93b9208241d166a14ad8e7a20ee1d4f3",
                "sha256:d7c1c06246b05529f9984435fc4fa5a545ea26606e7f450bdbe00c153f5aeaad",
                "sha256:e9c8066249c040efdda84793a2a669076f92a301ceabe69202446abb4c5c5ef9",
                "sha256:f227d7e574d050ff3996049e086e1f18c7bd2d067ef24131e50a1d3fe5831fbc",
                "sha256:fc9a12aad714af36cf3ad0275a96a733526571e52710319855628f476dcb144e"
            ],
            "version": "==5.4.1"
        },
        "pluggy": {
            "hashes": [
                "sha256:8ddc32f03971bfdf900a81961a48ccf2fb677cf7715108f85295c67405798616",
                "sha256:980710797ff6a041e9a73a5787804f848996ecaa6f8a1b1e08224a5894f2074a"
            ],
            "version": "==0.8.1"
        },
        "prometheus-client": {
            "hashes": [
                "sha256:e8c11ff5ca53de6c3d91e1510500611cafd1d247a937ec6c588a0a7cc3bef93c"
            ],
            "version": "==0.5.0"
        },
        "prompt-toolkit": {
            "hashes": [
                "sha256:88002cc618cacfda8760c4539e76c3b3f148ecdb7035a3d422c7ecdc90c2a3ba",
                "sha256:c6655a12e9b08edb8cf5aeab4815fd1e1bdea4ad73d3bbf269cf2e0c4eb75d5e",
                "sha256:df5835fb8f417aa55e5cafadbaeb0cf630a1e824aad16989f9f0493e679ec010"
            ],
            "version": "==2.0.8"
        },
        "ptyprocess": {
            "hashes": [
                "sha256:923f299cc5ad920c68f2bc0bc98b75b9f838b93b599941a6b63ddbc2476394c0",
                "sha256:d7cc528d76e76342423ca640335bd3633420dc1366f258cb31d05e865ef5ca1f"
            ],
            "markers": "os_name != 'nt'",
            "version": "==0.6.0"
        },
        "py": {
            "hashes": [
                "sha256:bf92637198836372b520efcba9e020c330123be8ce527e535d185ed4b6f45694",
                "sha256:e76826342cefe3c3d5f7e8ee4316b80d1dd8a300781612ddbc765c17ba25a6c6"
            ],
            "version": "==1.7.0"
        },
        "pycodestyle": {
            "hashes": [
                "sha256:cbc619d09254895b0d12c2c691e237b2e91e9b2ecf5e84c26b35400f93dcfb83",
                "sha256:cbfca99bd594a10f674d0cd97a3d802a1fdef635d4361e1a2658de47ed261e3a"
            ],
            "version": "==2.4.0"
        },
        "pyflakes": {
            "hashes": [
                "sha256:9a7662ec724d0120012f6e29d6248ae3727d821bba522a0e6b356eff19126a49",
                "sha256:f661252913bc1dbe7fcfcbf0af0db3f42ab65aabd1a6ca68fe5d466bace94dae"
            ],
            "version": "==2.0.0"
        },
        "pygments": {
            "hashes": [
                "sha256:5ffada19f6203563680669ee7f53b64dabbeb100eb51b61996085e99c03b284a",
                "sha256:e8218dd399a61674745138520d0d4cf2621d7e032439341bc3f647bff125818d"
            ],
            "version": "==2.3.1"
        },
        "pyparsing": {
            "hashes": [
                "sha256:66c9268862641abcac4a96ba74506e594c884e3f57690a696d21ad8210ed667a",
                "sha256:f6c5ef0d7480ad048c054c37632c67fca55299990fff127850181659eea33fc3"
            ],
            "version": "==2.3.1"
        },
        "pytest": {
            "hashes": [
                "sha256:41568ea7ecb4a68d7f63837cf65b92ce8d0105e43196ff2b26622995bb3dc4b2",
                "sha256:c3c573a29d7c9547fb90217ece8a8843aa0c1328a797e200290dc3d0b4b823be"
            ],
            "index": "pypi",
            "version": "==4.1.1"
        },
        "python-dateutil": {
            "hashes": [
                "sha256:063df5763652e21de43de7d9e00ccf239f953a832941e37be541614732cdfc93",
                "sha256:88f9287c0174266bb0d8cedd395cfba9c58e87e5ad86b2ce58859bc11be3cf02"
            ],
            "markers": "python_version >= '2.7'",
            "version": "==2.7.5"
        },
        "pytz": {
            "hashes": [
                "sha256:32b0891edff07e28efe91284ed9c31e123d84bea3fd98e1f72be2508f43ef8d9",
                "sha256:d5f05e487007e29e03409f9398d074e158d920d36eb82eaf66fb1136b0c5374c"
            ],
            "version": "==2018.9"
        },
        "pyyaml": {
            "hashes": [
                "sha256:3d7da3009c0f3e783b2c873687652d83b1bbfd5c88e9813fb7e5b03c0dd3108b",
                "sha256:3ef3092145e9b70e3ddd2c7ad59bdd0252a94dfe3949721633e41344de00a6bf",
                "sha256:40c71b8e076d0550b2e6380bada1f1cd1017b882f7e16f09a65be98e017f211a",
                "sha256:558dd60b890ba8fd982e05941927a3911dc409a63dcb8b634feaa0cda69330d3",
                "sha256:a7c28b45d9f99102fa092bb213aa12e0aaf9a6a1f5e395d36166639c1f96c3a1",
                "sha256:aa7dd4a6a427aed7df6fb7f08a580d68d9b118d90310374716ae90b710280af1",
                "sha256:bc558586e6045763782014934bfaf39d48b8ae85a2713117d16c39864085c613",
                "sha256:d46d7982b62e0729ad0175a9bc7e10a566fc07b224d2c79fafb5e032727eaa04",
                "sha256:d5eef459e30b09f5a098b9cea68bebfeb268697f78d647bd255a085371ac7f3f",
                "sha256:e01d3203230e1786cd91ccfdc8f8454c8069c91bee3962ad93b87a4b2860f537",
                "sha256:e170a9e6fcfd19021dd29845af83bb79236068bf5fd4df3327c1be18182b2531"
            ],
            "version": "==3.13"
        },
        "pyzmq": {
            "hashes": [
                "sha256:25a0715c8f69cf72f67cfe5a68a3f3ed391c67c063d2257bec0fe7fc2c7f08f8",
                "sha256:2bab63759632c6b9e0d5bf19cc63c3b01df267d660e0abcf230cf0afaa966349",
                "sha256:30ab49d99b24bf0908ebe1cdfa421720bfab6f93174e4883075b7ff38cc555ba",
                "sha256:32c7ca9fc547a91e3c26fc6080b6982e46e79819e706eb414dd78f635a65d946",
                "sha256:41219ae72b3cc86d97557fe5b1ef5d1adc1057292ec597b50050874a970a39cf",
                "sha256:4b8c48a9a13cea8f1f16622f9bd46127108af14cd26150461e3eab71e0de3e46",
                "sha256:55724997b4a929c0d01b43c95051318e26ddbae23565018e138ae2dc60187e59",
                "sha256:65f0a4afae59d4fc0aad54a917ab599162613a761b760ba167d66cc646ac3786",
                "sha256:6f88591a8b246f5c285ee6ce5c1bf4f6bd8464b7f090b1333a446b6240a68d40",
                "sha256:75022a4c60dcd8765bb9ca32f6de75a0ec83b0d96e0309dc479f4c7b21f26cb7",
                "sha256:76ea493bfab18dcb090d825f3662b5612e2def73dffc196d51a5194b0294a81d",
                "sha256:7b60c045b80709e4e3c085bab9b691e71761b44c2b42dbb047b8b498e7bc16b3",
                "sha256:8e6af2f736734aef8ed6f278f9f552ec7f37b1a6b98e59b887484a840757f67d",
                "sha256:9ac2298e486524331e26390eac14e4627effd3f8e001d4266ed9d8f1d2d31cce",
                "sha256:9ba650f493a9bc1f24feca1d90fce0e5dd41088a252ac9840131dfbdbf3815ca",
                "sha256:a02a4a385e394e46012dc83d2e8fd6523f039bb52997c1c34a2e0dd49ed839c1",
                "sha256:a3ceee84114d9f5711fa0f4db9c652af0e4636c89eabc9b7f03a3882569dd1ed",
                "sha256:a72b82ac1910f2cf61a49139f4974f994984475f771b0faa730839607eeedddf",
                "sha256:ab136ac51027e7c484c53138a0fab4a8a51e80d05162eb7b1585583bcfdbad27",
                "sha256:c095b224300bcac61e6c445e27f9046981b1ac20d891b2f1714da89d34c637c8",
                "sha256:c5cc52d16c06dc2521340d69adda78a8e1031705924e103c0eb8fc8af861d810",
                "sha256:d612e9833a89e8177f8c1dc68d7b4ff98d3186cd331acd616b01bbdab67d3a7b",
                "sha256:e828376a23c66c6fe90dcea24b4b72cd774f555a6ee94081670872918df87a19",
                "sha256:e9767c7ab2eb552796440168d5c6e23a99ecaade08dda16266d43ad461730192",
                "sha256:ebf8b800d42d217e4710d1582b0c8bff20cdcb4faad7c7213e52644034300924"
            ],
            "version": "==17.1.2"
        },
        "qtconsole": {
            "hashes": [
                "sha256:1ac4a65e81a27b0838330a6d351c2f8435d4013d98a95373e8a41119b2968390",
                "sha256:bc1ba15f50c29ed50f1268ad823bb6543be263c18dd093b80495e9df63b003ac"
            ],
            "version": "==4.4.3"
        },
        "requests": {
            "hashes": [
                "sha256:502a824f31acdacb3a35b6690b5fbf0bc41d63a24a45c4004352b0242707598e",
                "sha256:7bf2a778576d825600030a110f3c0e3e8edc51dfaafe1c146e39a2027784957b"
            ],
            "version": "==2.21.0"
        },
        "send2trash": {
            "hashes": [
                "sha256:60001cc07d707fe247c94f74ca6ac0d3255aabcb930529690897ca2a39db28b2",
                "sha256:f1691922577b6fa12821234aeb57599d887c4900b9ca537948d2dac34aea888b"
            ],
            "version": "==1.5.0"
        },
        "six": {
            "hashes": [
                "sha256:3350809f0555b11f552448330d0b52d5f24c91a322ea4a15ef22629740f3761c",
                "sha256:d16a0141ec1a18405cd4ce8b4613101da75da0e9a7aec5bdd4fa804d0e0eba73"
            ],
            "index": "pypi",
            "version": "==1.12.0"
        },
        "snowballstemmer": {
            "hashes": [
                "sha256:919f26a68b2c17a7634da993d91339e288964f93c274f1343e3bbbe2096e1128",
                "sha256:9f3bcd3c401c3e862ec0ebe6d2c069ebc012ce142cce209c098ccb5b09136e89"
            ],
            "version": "==1.2.1"
        },
        "sphinx": {
            "hashes": [
                "sha256:429e3172466df289f0f742471d7e30ba3ee11f3b5aecd9a840480d03f14bcfe5",
                "sha256:c4cb17ba44acffae3d3209646b6baec1e215cad3065e852c68cc569d4df1b9f8"
            ],
            "index": "pypi",
            "version": "==1.8.3"
        },
        "sphinx-rtd-theme": {
            "hashes": [
                "sha256:02f02a676d6baabb758a20c7a479d58648e0f64f13e07d1b388e9bb2afe86a09",
                "sha256:d0f6bc70f98961145c5b0e26a992829363a197321ba571b31b24ea91879e0c96"
            ],
            "index": "pypi",
            "version": "==0.4.2"
        },
        "sphinxcontrib-websupport": {
            "hashes": [
                "sha256:68ca7ff70785cbe1e7bccc71a48b5b6d965d79ca50629606c7861a21b206d9dd",
                "sha256:9de47f375baf1ea07cdb3436ff39d7a9c76042c10a769c52353ec46e4e8fc3b9"
            ],
            "version": "==1.1.0"
        },
        "terminado": {
            "hashes": [
                "sha256:55abf9ade563b8f9be1f34e4233c7b7bde726059947a593322e8a553cc4c067a",
                "sha256:65011551baff97f5414c67018e908110693143cfbaeb16831b743fe7cad8b927"
            ],
            "version": "==0.8.1"
        },
        "testpath": {
            "hashes": [
                "sha256:46c89ebb683f473ffe2aab0ed9f12581d4d078308a3cb3765d79c6b2317b0109",
                "sha256:b694b3d9288dbd81685c5d2e7140b81365d46c29f5db4bc659de5aa6b98780f8"
            ],
            "version": "==0.4.2"
        },
        "toml": {
            "hashes": [
                "sha256:229f81c57791a41d65e399fc06bf0848bab550a9dfd5ed66df18ce5f05e73d5c",
                "sha256:235682dd292d5899d361a811df37e04a8828a5b1da3115886b73cf81ebc9100e"
            ],
            "version": "==0.10.0"
        },
        "tornado": {
            "hashes": [
                "sha256:0662d28b1ca9f67108c7e3b77afabfb9c7e87bde174fbda78186ecedc2499a9d",
                "sha256:4e5158d97583502a7e2739951553cbd88a72076f152b4b11b64b9a10c4c49409",
                "sha256:732e836008c708de2e89a31cb2fa6c0e5a70cb60492bee6f1ea1047500feaf7f",
                "sha256:8154ec22c450df4e06b35f131adc4f2f3a12ec85981a203301d310abf580500f",
                "sha256:8e9d728c4579682e837c92fdd98036bd5cdefa1da2aaf6acf26947e6dd0c01c5",
                "sha256:d4b3e5329f572f055b587efc57d29bd051589fb5a43ec8898c77a47ec2fa2bbb",
                "sha256:e5f2585afccbff22390cddac29849df463b252b711aa2ce7c5f3f342a5b3b444"
            ],
            "version": "==5.1.1"
        },
        "tox": {
            "hashes": [
                "sha256:04f8f1aa05de8e76d7a266ccd14e0d665d429977cd42123bc38efa9b59964e9e",
                "sha256:25ef928babe88c71e3ed3af0c464d1160b01fca2dd1870a5bb26c2dea61a17fc"
            ],
            "index": "pypi",
            "version": "==3.7.0"
        },
        "traitlets": {
            "hashes": [
                "sha256:9c4bd2d267b7153df9152698efb1050a5d84982d3384a37b2c1f7723ba3e7835",
                "sha256:c6cb5e6f57c5a9bdaa40fa71ce7b4af30298fbab9ece9815b5d995ab6217c7d9"
            ],
            "version": "==4.3.2"
        },
        "urllib3": {
            "hashes": [
                "sha256:61bf29cada3fc2fbefad4fdf059ea4bd1b4a86d2b6d15e1c7c0b582b9752fe39",
                "sha256:de9529817c93f27c8ccbfead6985011db27bd0ddfcdb2d86f3f663385c6a9c22"
            ],
            "markers": "python_version >= '3.4'",
            "version": "==1.24.1"
        },
        "virtualenv": {
            "hashes": [
<<<<<<< HEAD
                "sha256:58c359370401e0af817fb0070911e599c5fdc836166306b04fd0f278151ed125",
                "sha256:729f0bcab430e4ef137646805b5b1d8efbb43fe53d4a0f33328624a84a5121f7"
            ],
            "version": "==16.3.0"
=======
                "sha256:34b9ae3742abed2f95d3970acf4d80533261d6061b51160b197f84e5b4c98b4c",
                "sha256:fa736831a7b18bd2bfeef746beb622a92509e9733d645952da136b0639cd40cd"
            ],
            "version": "==16.2.0"
>>>>>>> f5562782
        },
        "wcwidth": {
            "hashes": [
                "sha256:3df37372226d6e63e1b1e1eda15c594bca98a22d33a23832a90998faa96bc65e",
                "sha256:f4ebe71925af7b40a864553f761ed559b43544f8f71746c2d756c7fe788ade7c"
            ],
            "version": "==0.1.7"
        },
        "webencodings": {
            "hashes": [
                "sha256:a0af1213f3c2226497a97e2b3aa01a7e4bee4f403f95be16fc9acd2947514a78",
                "sha256:b36a1c245f2d304965eb4e0a82848379241dc04b865afcc4aab16748587e1923"
            ],
            "version": "==0.5.1"
        },
        "widgetsnbextension": {
            "hashes": [
                "sha256:14b2c65f9940c9a7d3b70adbe713dbd38b5ec69724eebaba034d1036cf3d4740",
                "sha256:fa618be8435447a017fd1bf2c7ae922d0428056cfc7449f7a8641edf76b48265"
            ],
            "version": "==3.4.2"
        }
    }
}<|MERGE_RESOLUTION|>--- conflicted
+++ resolved
@@ -34,7 +34,6 @@
         },
         "boto3": {
             "hashes": [
-<<<<<<< HEAD
                 "sha256:63cd957ba663f5c10ff48ed904575eaa701314f79f18dbc59bd050311cd5f809",
                 "sha256:d1338582bc58741f54bd6b43488de6097a82ea45cebed0a3fd936981eadbb3a5"
             ],
@@ -47,20 +46,6 @@
                 "sha256:5b01a16f02c3da55068b3aacfa1c37dd8e17141551e1702424b38dd21fa1c792"
             ],
             "version": "==1.12.86"
-=======
-                "sha256:4ffe3214bfa8993fcc957c9528073ddf73125c6c7a18bb17143470bccecb7d13",
-                "sha256:b36df47ca517b7c2dcb981357fa255ff9460b6c70a5143e962b98f695fc3b729"
-            ],
-            "index": "pypi",
-            "version": "==1.9.83"
-        },
-        "botocore": {
-            "hashes": [
-                "sha256:23eab3b3c59a3581eb8478774177e9f4cdb5edf7bf7bb26d02e22c50b2e6e469",
-                "sha256:97026101d5a9aebdd1f1f1794a25ac5fbf5969823590ee1461fb0103bc796c33"
-            ],
-            "version": "==1.12.83"
->>>>>>> f5562782
         },
         "bs4": {
             "hashes": [
@@ -101,11 +86,7 @@
                 "sha256:bf0b95dabf35645bc070a3f3d2f6e5c4ee8b247e2dfeb8022ad53bb2fe1bf03a",
                 "sha256:d894ba62b0a04c3ccd482f6bc720dd02d4febcf320f5916c33d258b85d8409b1"
             ],
-<<<<<<< HEAD
             "version": "==0.7.0"
-=======
-            "version": "==0.6.1"
->>>>>>> f5562782
         },
         "dask": {
             "extras": [
@@ -299,7 +280,6 @@
         },
         "pandas": {
             "hashes": [
-<<<<<<< HEAD
                 "sha256:02d34a55e85819a7eab096f391f8dcc237876e8b3cdaf1fba964f5fb59af9acf",
                 "sha256:0dbcf78e68f619840184ce661c68c1760de403b0f69d81905d6b9a699d1861d6",
                 "sha256:174c3974da26fd778ac8537d74efb17d4cef59e6b3e81e3c59690f39a6f6b73d",
@@ -322,30 +302,6 @@
                 "sha256:ff0d83306bfda4639fac2a4f8df2c51eb2bbdda540a74490703e8a6b413a37eb"
             ],
             "version": "==0.24.0"
-=======
-                "sha256:11975fad9edbdb55f1a560d96f91830e83e29bed6ad5ebf506abda09818eaf60",
-                "sha256:12e13d127ca1b585dd6f6840d3fe3fa6e46c36a6afe2dbc5cb0b57032c902e31",
-                "sha256:1c87fcb201e1e06f66e23a61a5fea9eeebfe7204a66d99df24600e3f05168051",
-                "sha256:242e9900de758e137304ad4b5663c2eff0d798c2c3b891250bd0bd97144579da",
-                "sha256:26c903d0ae1542890cb9abadb4adcb18f356b14c2df46e4ff657ae640e3ac9e7",
-                "sha256:2e1e88f9d3e5f107b65b59cd29f141995597b035d17cc5537e58142038942e1a",
-                "sha256:31b7a48b344c14691a8e92765d4023f88902ba3e96e2e4d0364d3453cdfd50db",
-                "sha256:4fd07a932b4352f8a8973761ab4e84f965bf81cc750fb38e04f01088ab901cb8",
-                "sha256:5b24ca47acf69222e82530e89111dd9d14f9b970ab2cd3a1c2c78f0c4fbba4f4",
-                "sha256:647b3b916cc8f6aeba240c8171be3ab799c3c1b2ea179a3be0bd2712c4237553",
-                "sha256:66b060946046ca27c0e03e9bec9bba3e0b918bafff84c425ca2cc2e157ce121e",
-                "sha256:6efa9fa6e1434141df8872d0fa4226fc301b17aacf37429193f9d70b426ea28f",
-                "sha256:be4715c9d8367e51dbe6bc6d05e205b1ae234f0dc5465931014aa1c4af44c1ba",
-                "sha256:bea90da782d8e945fccfc958585210d23de374fa9294a9481ed2abcef637ebfc",
-                "sha256:d318d77ab96f66a59e792a481e2701fba879e1a453aefeebdb17444fe204d1ed",
-                "sha256:d785fc08d6f4207437e900ffead930a61e634c5e4f980ba6d3dc03c9581748c7",
-                "sha256:de9559287c4fe8da56e8c3878d2374abc19d1ba2b807bfa7553e912a8e5ba87c",
-                "sha256:f4f98b190bb918ac0bc0e3dd2ab74ff3573da9f43106f6dba6385406912ec00f",
-                "sha256:f71f1a7e2d03758f6e957896ed696254e2bc83110ddbc6942018f1a232dd9dad",
-                "sha256:fb944c8f0b0ab5c1f7846c686bc4cdf8cde7224655c12edcd59d5212cd57bec0"
-            ],
-            "version": "==0.23.4"
->>>>>>> f5562782
         },
         "partd": {
             "hashes": [
@@ -1152,17 +1108,10 @@
         },
         "virtualenv": {
             "hashes": [
-<<<<<<< HEAD
                 "sha256:58c359370401e0af817fb0070911e599c5fdc836166306b04fd0f278151ed125",
                 "sha256:729f0bcab430e4ef137646805b5b1d8efbb43fe53d4a0f33328624a84a5121f7"
             ],
             "version": "==16.3.0"
-=======
-                "sha256:34b9ae3742abed2f95d3970acf4d80533261d6061b51160b197f84e5b4c98b4c",
-                "sha256:fa736831a7b18bd2bfeef746beb622a92509e9733d645952da136b0639cd40cd"
-            ],
-            "version": "==16.2.0"
->>>>>>> f5562782
         },
         "wcwidth": {
             "hashes": [
