--- conflicted
+++ resolved
@@ -10,11 +10,7 @@
 logger = logging.getLogger(__name__)
 
 DASK_WORKERS_NUMBER = 36
-<<<<<<< HEAD
-DASK_MEMORY_LIMIT = "2G"
-=======
 DASK_MEMORY_LIMIT = "5G"
->>>>>>> 0931eba2
 
 S3_CANONICAL_BUCKET = "s3://original-canonical-staging"
 
