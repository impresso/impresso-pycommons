--- conflicted
+++ resolved
@@ -431,8 +431,6 @@
         for n, batch in enumerate(config):
 
             print(f'Processing batch {n + 1}/{len(config)} [{batch}]')
-<<<<<<< HEAD
-
             newspaper = list(batch.keys())[0]
             start_year, end_year = batch[newspaper]
 
@@ -454,8 +452,6 @@
                     dask_scheduler=scheduler,
                     format=output_format
                 )
-=======
->>>>>>> e49fff27
 
             newspaper = list(batch.keys())[0]
             start_year, end_year = batch[newspaper]
