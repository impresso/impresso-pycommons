"""Helper functions to read, generate and write data versioning manifests.
"""

import json
import logging
import os
import re
import copy

from typing import Any, Self, Union
from enum import StrEnum
from dask import dataframe as dd
import dask.bag as db

import git

from impresso_commons.utils.s3 import (
    fixed_s3fs_glob,
    alternative_read_text,
    get_storage_options,
    get_boto3_bucket,
)

logger = logging.getLogger(__name__)

POSSIBLE_GRANULARITIES = ["corpus", "title", "year"]
IMPRESSO_STORAGEOPT = get_storage_options()

VERSION_INCREMENTS = ["major", "minor", "patch"]


class DataStage(StrEnum):
    """Enum all stages requiring a versioning manifest.

    Each member corresponds to a data stage and the associated string is used to name
    each generated manifest accordingly.

    TODO: finalize the exact list of names and strings based on needs.
    TODO: add options for data indexing in Solr
    """

    CANONICAL = "canonical"
    REBUILT = "rebuilt"
    EVENIZED = "evenized-rebuilt"
    PASSIM = "passim"
    EMBEDDINGS = "embeddings"
    ENTITIES = "entities"
    LANGIDENT = "langident"
    LINGUISTIC_PROCESSING = "lingproc"
    OCRQA = "orcqa"
    TEXT_REUSE = "text-reuse"
    TOPICS = "topics"
    SOLR_TEXT = "solr-text"
    SOLR_ENTITIES = "solr-entities"
    SOLR_EMBS = "solr-emb"

    @classmethod
    def has_value(cls: Self, value: str) -> bool:
        """Check if enum contains given value

        Args:
            cls (Self): This DataStage class
            value (str): Value to check

        Returns:
            bool: True if the value provided is in this enum's values, False otherwise.
        """
        return value in cls._value2member_map_


##################################
###### VALIDATION FUNCTIONS ######


def validate_stage(
    data_stage: str, return_value_str: bool = False
) -> Union[DataStage, str, None]:
    """Validate the provided data stage if it's in the DataStage Enum (key or value).

    Args:
        data_stage (str): Data stage key or value to validate.
        return_value_str (bool, optional): Whether to return the data stage's value if
            it was valid. Defaults to False.

    Raises:
        e: The provided str is neither a data stage key nor value.

    Returns:
        DataStage | str | None: The corresponding DataStage or value string if valid.
    """
    try:
        if DataStage.has_value(data_stage):
            stage = DataStage(data_stage)
        else:
            stage = DataStage[data_stage]
        return stage.value if return_value_str else stage
    except ValueError as e:
        err_msg = f"{e} \nProvided data stage '{data_stage}' is not a valid data stage."
        logger.critical(err_msg)
        raise e


def validate_granularity(value: str, for_stats: bool = True):
    lower = value.lower()
    if lower in POSSIBLE_GRANULARITIES:
        if not for_stats or (for_stats and lower != "issue"):
            return lower
    # only incorrect granularity values will not be returned
    logger.critical("Provided granularity '%s' isn't valid.", lower)
    raise ValueError


###############################
###### VERSION FUNCTIONS ######


def validate_version(
    v: str, regex: str = "^v([0-9]+[.]){2}[0-9]+$"
) -> Union[str, None]:
    # accept versions with hyphens in case of mistake
    v = v.replace("-", ".")

    if re.match(regex, v) is not None:
        return v

    msg = f"Non conforming version {v} provided: ({regex}), version will be inferred."
    logger.critical(msg)
    return None


def version_as_list(version: str) -> list[int]:
    start = 1 if version[0] == "v" else 0
    sep = "." if "." in version else "-"
    return version[start:].split(sep)


def extract_version(name_or_path: str, as_int: bool = False) -> Union[str, list[str]]:
    # in the case it's a path
    basename = os.path.basename(name_or_path)
    version = basename.replace(".json", "").split("_")[-1]

    return int(version[1:].replace("-", "")) if as_int else version.replace("-", ".")


def increment_version(prev_version: str, increment: str) -> str:

    try:
        incr_val = VERSION_INCREMENTS.index(increment)
        list_v = version_as_list(prev_version)
        # increase the value of the correct "sub-version" and reset the ones right of it
        list_v[incr_val] = str(int(list_v[incr_val]) + 1)
        if incr_val < 2:
            list_v[incr_val + 1 :] = ["0"] * (2 - incr_val)
        return "v" + ".".join(list_v)
    except ValueError as e:
        logger.error(
            "Provided invalid increment %s: not in %s", increment, VERSION_INCREMENTS
        )
        raise e


#####################################
###### S3 READ/WRITE FUNCTIONS ######


def find_s3_data_manifest_path(
    bucket_name: str, data_stage: str, partition: Union[str, None] = None
) -> Union[str, None]:

    # fetch the data stage as the naming value
    if type(data_stage) == DataStage:
        stage_value = data_stage.value
    else:
        stage_value = validate_stage(data_stage, return_value_str=True)

    # manifests have a json extension and are named after the format (value)
    path_filter = f"{stage_value}_v*.json"

    if partition is None and stage_value in [
        "canonical",
        "rebuilt",
        "evenized-rebuilt",
    ]:
        # manifest in top-level partition of bucket
        bucket = get_boto3_bucket(bucket_name)
        matches = fixed_s3fs_glob(path_filter, boto3_bucket=bucket)
    else:
        assert partition is not None, "partition should be provided for processed data"
        # processed data are all in the same bucket,
        # manifest should be directly fetched from path
        full_s3_path = os.path.join(bucket_name, partition, path_filter)
        print(full_s3_path)
        matches = fixed_s3fs_glob(full_s3_path)

    # matches will always be a list
    if len(matches) == 1:
        return matches[0]
    if len(matches) == 0:
        # no matches means it's hte first manifest for the stage or bucket
        return None
    # if multiple versions exist, return the latest one
    return sorted(matches, key=lambda x: extract_version(x, as_int=True))[-1]


def read_manifest_from_s3(
    bucket_name: str,
    data_stage: Union[DataStage, str],
    partition: Union[str, None] = None,
) -> Union[tuple[str, dict[str, Any]], tuple[None, None]]:
    # read and extract the contents of an arbitrary manifest, to be returned in dict format.
    manifest_s3_path = find_s3_data_manifest_path(bucket_name, data_stage, partition)
    if manifest_s3_path is None:
        logger.info("No %s manifest found in bucket %s", data_stage, bucket_name)
        return None, None

    raw_text = alternative_read_text(
        manifest_s3_path, IMPRESSO_STORAGEOPT, line_by_line=False
    )

    return manifest_s3_path, json.loads(raw_text)


def read_manifest_from_s3_path(manifest_s3_path: str) -> Union[dict[str, Any], None]:
    # read and extract the contents of an arbitrary manifest, to be returned in dict format.
    try:
        raw_text = alternative_read_text(
            manifest_s3_path, IMPRESSO_STORAGEOPT, line_by_line=False
        )
        return json.loads(raw_text)
    except FileNotFoundError as e:
        logger.error("No manifest found at s3 path %s. %s", manifest_s3_path, e)
        return None


###########################
###### GIT FUNCTIONS ######


def write_dump_to_fs(file_contents: str, abs_path: str, filename: str) -> str:
    full_file_path = os.path.join(abs_path, filename)

    # write file to absolute path provided
    with open(full_file_path, "w", encoding="utf-8") as outfile:
        outfile.write(file_contents)

    return full_file_path


def is_git_repo(path: str) -> bool:
    """Check if a directory contains a Git repository.

    Args:
        path (str): The path to the directory to be checked.

    Returns:
        bool: True if the directory contains a Git repository, False otherwise.
    """
    try:
        _ = git.Repo(path).git_dir
        return True
    except git.exc.InvalidGitRepositoryError:
        return False
    except git.NoSuchPathError:
        return False


def clone_git_repo(
    path: str, repo_name: str = "impresso/impresso-data-release", branch: str = "master"
) -> git.Repo:
    # WARNING: path should be absolute path!!!
    repo_ssh_url = f"git@github.com:{repo_name}.git"
    repo_https_url = f"https://github.com/{repo_name}.git"

    repo_path = os.path.join(path, repo_name.split("/")[1])

    # if the repository was already cloned, return it.
    if os.path.exists(repo_path) and is_git_repo(repo_path):
        logger.info("Git repository %s had already been cloned.", repo_name)
        return git.Repo(repo_path)

    # try to clone using ssh, if it fails, retry with https.
    try:
        logger.info("Cloning the %s git repository with ssh.", repo_name)
        return git.Repo.clone_from(repo_ssh_url, repo_path, branch=branch)
    except git.exc.GitCommandError as e:
        err_msg = (
            f"Error while cloning the git repository {repo_name} using ssh, trying "
            f"with https. \n{e}"
        )
        logger.warning(err_msg)
    # Fallback to https
    try:
        logger.info("Cloning the %s git repository with https.", repo_name)
        return git.Repo.clone_from(repo_https_url, repo_path, branch=branch)
    except Exception as e:
        err_msg = (
            f"Error while cloning the git repository {repo_name}, it was not possible "
            f"to clone it with ssh or https. \n{e}"
        )
        logger.critical(err_msg)
        raise e


def write_and_push_to_git(
    file_contents: str,
    git_repo: git.Repo,
    path_in_repo: str,
    filename: str,
    commit_msg: Union[str, None] = None,
) -> tuple[bool, str]:
    # given the serialized dump or a json file, write it in local git repo
    # folder and push it to the given subpath on git
    local_repo_base_dir = git_repo.working_tree_dir

    git_path = os.path.join(local_repo_base_dir, path_in_repo)
    # write file in git repo cloned locally
    full_git_path = write_dump_to_fs(file_contents, git_path, filename)

    return git_commit_push(full_git_path, git_repo, commit_msg), full_git_path


def git_commit_push(
    full_git_filepath: str, git_repo: git.Repo, commit_msg: Union[str, None] = None
) -> bool:
    # add, commit and push the file at the given path.
    filename = os.path.basename(full_git_filepath)
    # git add file
    git_repo.index.add([full_git_filepath])
    try:
        # git commit and push
        if commit_msg is None:
            commit_msg = f"Add generated manifest file {filename}."
        git_repo.index.commit(commit_msg)
        origin = git_repo.remote(name="origin")

        push_msg = f"Pushing {filename} with commit message '{commit_msg}'"
        logger.info(push_msg)
        origin.push()

        return True
    except git.exc.GitError as e:
        err_msg = f"Error while pushing {filename} to its remote repository. \n{e}"
        logger.error(err_msg)
        return False


def get_head_commit_url(repo: git.Repo) -> str:
    # final url of shape 'https://github.com/[orga_name]/[repo_name]/commit/[hash]'
    # warning --> commit on the repo's current branch!
    commit_hash = str(repo.head.commit)
    # url of shape 'git@github.com:[orga_name]/[repo_name].git'
    # or of shape 'https://github.com/[orga_name]/[repo_name].git'
    raw_url = repo.remotes.origin.url
    if raw_url.startswith("https://"):
        url_end = "/".join(["", "commit", commit_hash])
        return raw_url.replace(".git", url_end)

    # now list with contents ['git', 'github', 'com', [orga_name]/[repo_name], 'git']
    url_pieces = re.split(r"[@.:]", raw_url)
    # replace the start and end of the list
    url_pieces[0] = "https:/"
    url_pieces[-1] = "commit"
    # merge back the domain name and remove excedentary element
    url_pieces[1] = ".".join(url_pieces[1:3])
    del url_pieces[2]
    # add the commit hash at the end
    url_pieces.append(commit_hash)

    return "/".join(url_pieces)


##########################################
###### MEDIA LIST & STATS FUNCTIONS ######


def media_list_from_mft_json(json_mft: dict[str, Any]) -> dict[str, dict]:
    # extract a media list (np_title -> "media" dict) from a manifest json
    # where  "media" dict also contains stats organized as a dict with years as keys.
    # prevent modification or original manifest, to recover later
    manifest = copy.deepcopy(json_mft)
    new_media_list = {}
    for media in manifest["media_list"]:
        yearly_media_stats = {
            year_stats["element"].split("-")[1]: year_stats
            for year_stats in media["media_statistics"]
            if year_stats["granularity"] == "year"
        }

        new_media_list[media["media_title"]] = media
        new_media_list[media["media_title"]]["stats_as_dict"] = yearly_media_stats

    return new_media_list


def init_media_info(
    add: bool = True,
    full_title: bool = True,
    years: Union[list[str], None] = None,
    fields: Union[list[str], None] = None,
) -> dict[str, Any]:
    return {
        "update_type": "addition" if add else "modification",
        "update_level": "title" if full_title else "year",
        "updated_years": sorted(years) if years is not None else [],
        "updated_fields": fields if fields is not None else [],
    }


def counts_for_canonical_issue(
    issue: dict[str, Any], include_np_yr: bool = False
) -> dict[str, int]:

    counts = (
        {
            "np_id": issue["id"].split("-")[0],
            "year": issue["id"].split("-")[1],
        }
        if include_np_yr
        else {}
    )
    counts.update(
        {
            "issues": 1,
            "pages": len(set(issue["pp"])),
            "content_items_out": len(issue["i"]),
            "images": len([item for item in issue["i"] if item["m"]["tp"] == "image"]),
        }
    )
    return counts


def counts_for_rebuilt(
<<<<<<< HEAD
    rebuilt_ci: dict[str, Any], include_np: bool = False
) -> dict[str, Union[int, str]]:
=======
    rebuilt_ci: dict[str, Any], include_np: bool = False, passim: bool = False
) -> dict[str, int | str]:
>>>>>>> 87415ade

    counts = {"np_id": rebuilt_ci["id"].split("-")[0]} if include_np else {}
    counts.update(
        {
            "year": rebuilt_ci["id"].split("-")[1],
            "issues": "-".join(
                rebuilt_ci["id"].split("-")[:-1]
            ),  # count the issues represented
            "content_items_out": 1,
        }
    )
    if not passim:
        counts.update(
            {
                "ft_tokens": (
                    len(rebuilt_ci["ft"].split()) if "ft" in rebuilt_ci else 0
                ),  # split on spaces to count tokens
            }
        )

    return counts


def compute_stats_in_canonical_bag(
    s3_canonical_issues: db.core.Bag,
) -> list[dict[str, Any]]:
    """Computes number of issues and pages per newspaper from a Dask bag of canonical data.

    Args:
        s3_canonical_issues (db.core.Bag): Bag with the contents of canonical files to
            compute statistics on.

    Returns:
        list[dict[str, Any]]: List of counts that match canonical DataStatistics keys.
    """

    print("Fetched all issues, gathering desired information.")
    logger.info("Fetched all issues, gathering desired information.")
    pages_count_df = (
        s3_canonical_issues.map(
            lambda i: counts_for_canonical_issue(i, include_np_yr=True)
        )
        .to_dataframe(
            meta={
                "np_id": str,
                "year": str,
                "issues": int,
                "pages": int,
                "images": int,
                "content_items_out": int,
            }
        )
        .persist()
    )

    # cum the counts for all values collected
    aggregated_df = (
        pages_count_df.groupby(by=["np_id", "year"])
        .agg(
            {
                "issues": sum,
                "pages": sum,
                "content_items_out": sum,
                "images": sum,
            }
        )
        .reset_index()
    )

    print("Finished grouping and aggregating stats by title and year.")
    logger.info("Finished grouping and aggregating stats by title and year.")
    # return as a list of dicts
    return aggregated_df.to_bag(format="dict").compute()


# define locally the nunique() aggregation function for dask
def chunk(s):
    # The function applied to the individual partition (map)
    return s.apply(lambda x: list(set(x)))


def agg(s):
    # The function which will aggregate the result from all the partitions (reduce)
    s = s._selected_obj
    return s.groupby(level=list(range(s.index.nlevels))).sum()


def finalize(s):
    # The optional function that will be applied to the result of the agg_tu functions
    return s.apply(lambda x: len(set(x)))


# aggregating function implementing np.nunique()
tunique = dd.Aggregation("tunique", chunk, agg, finalize)


def compute_stats_in_rebuilt_bag(
<<<<<<< HEAD
    rebuilt_articles: db.core.Bag, key: str = "", include_np: bool = False
) -> list[dict[str, Union[int, str]]]:
=======
    rebuilt_articles: db.core.Bag, key: str = "", include_np: bool = False, passim: bool = False
) -> list[dict[str, int | str]]:
>>>>>>> 87415ade
    # key can be a title-year (include_titles=False), or lists of titles (include_titles=True)
    # when called in the rebuilt, all the rebuilt articles in the bag are from the same newspaper and year
    print("Fetched all files, gathering desired information.")
    logger.info("Fetched all files, gathering desired information.")

    # define the list of columns in the dataframe
    df_meta = {"np_id": str} if include_np else {}
    df_meta.update(
        {
            "year": str,
            "issues": str,
            "content_items_out": int,
        }
    )
    if not passim:
        df_meta.update({"ft_tokens": int,})

    rebuilt_count_df = (
        rebuilt_articles.map(lambda rf: counts_for_rebuilt(rf, include_np=include_np, passim=passim))
        .to_dataframe(meta=df_meta)
        .persist()
    )

    gp_key = ["np_id", "year"] if include_np else "year"
    # agggregate them at the scale of the entire corpus
    # first groupby title, year and issue to also count the individual issues present
    aggregated_df = rebuilt_count_df.groupby(by=gp_key).agg(
        {"issues": tunique, "content_items_out": sum, "ft_tokens": sum}
    )

    # when titles are included, multiple titles and years will be represented
    if include_np:
        aggregated_df = aggregated_df.reset_index()

    msg = "Obtaining the yearly rebuilt statistics"
    if key != "":
        logger.info("%s for %s", msg, key)
    else:
        logger.info(msg)

    return aggregated_df.to_bag(format="dict").compute()


def compute_stats_in_entities_bag(
    s3_entities: db.core.Bag,
) -> list[dict[str, Any]]:
    """TODO

    Args:
        s3_entities (db.core.Bag): Bag with the contents of entity files.

    Returns:
        list[dict[str, Any]]: List of counts that match NE DataStatistics keys.
    """
    pages_count_df = (
        s3_entities.map(
            lambda ci: {
                "np_id": ci["id"].split("-")[0],
                "year": ci["id"].split("-")[1],
                "issues": "-".join(ci["id"].split("-")[:-1]),
                "content_items_out": 1,
                "ne_mentions": len(ci["nes"]),
                "ne_entities": sorted(
                    list(set([m["wkd_id"] for m in ci["nes"] if m["wkd_id"] != "NIL"]))
                ),  # sorted list to ensure all are the same
            }
        )
        .to_dataframe(
            meta={
                "np_id": str,
                "year": str,
                "issues": str,
                "content_items_out": int,
                "ne_mentions": int,
                "ne_entities": object,
            }
        )
        .explode("ne_entities")
        .persist()
    )

    # cum the counts for all values collected
    aggregated_df = (
        pages_count_df.groupby(by=["np_id", "year"])
        .agg(
            {
                "issues": tunique,
                "content_items_out": sum,
                "ne_mentions": sum,
                "ne_entities": tunique,
            }
        )
        .reset_index()
    )

    print("Finished grouping and aggregating stats by title and year.")
    logger.info("Finished grouping and aggregating stats by title and year.")
    # return as a list of dicts
    return aggregated_df.to_bag(format="dict").compute()<|MERGE_RESOLUTION|>--- conflicted
+++ resolved
@@ -430,13 +430,8 @@
 
 
 def counts_for_rebuilt(
-<<<<<<< HEAD
-    rebuilt_ci: dict[str, Any], include_np: bool = False
-) -> dict[str, Union[int, str]]:
-=======
     rebuilt_ci: dict[str, Any], include_np: bool = False, passim: bool = False
 ) -> dict[str, int | str]:
->>>>>>> 87415ade
 
     counts = {"np_id": rebuilt_ci["id"].split("-")[0]} if include_np else {}
     counts.update(
@@ -534,13 +529,11 @@
 
 
 def compute_stats_in_rebuilt_bag(
-<<<<<<< HEAD
-    rebuilt_articles: db.core.Bag, key: str = "", include_np: bool = False
-) -> list[dict[str, Union[int, str]]]:
-=======
-    rebuilt_articles: db.core.Bag, key: str = "", include_np: bool = False, passim: bool = False
+    rebuilt_articles: db.core.Bag,
+    key: str = "",
+    include_np: bool = False,
+    passim: bool = False,
 ) -> list[dict[str, int | str]]:
->>>>>>> 87415ade
     # key can be a title-year (include_titles=False), or lists of titles (include_titles=True)
     # when called in the rebuilt, all the rebuilt articles in the bag are from the same newspaper and year
     print("Fetched all files, gathering desired information.")
@@ -556,10 +549,16 @@
         }
     )
     if not passim:
-        df_meta.update({"ft_tokens": int,})
+        df_meta.update(
+            {
+                "ft_tokens": int,
+            }
+        )
 
     rebuilt_count_df = (
-        rebuilt_articles.map(lambda rf: counts_for_rebuilt(rf, include_np=include_np, passim=passim))
+        rebuilt_articles.map(
+            lambda rf: counts_for_rebuilt(rf, include_np=include_np, passim=passim)
+        )
         .to_dataframe(meta=df_meta)
         .persist()
     )
