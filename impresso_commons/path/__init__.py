"""Code for parsing impresso's canonical directory structures."""

import os
import logging
<<<<<<< HEAD
from datetime import date
from smart_open import s3_iter_bucket
=======
from datetime import date, datetime
>>>>>>> 25ebaa75
from collections import namedtuple
import re
import json

logger = logging.getLogger(__name__)

# a simple data structure to represent input directories
# a `Document.zip` file is expected to be found in `IssueDir.path`
IssueDir = namedtuple(
    "IssueDirectory", [
        'journal',
        'date',
        'edition',
        'path'
    ]
)

KNOWN_JOURNALS = [
    "BDC",
    "CDV",
    "DLE",  
    "EDA",
    "EXP",
    "IMP",
    "GDL",
    "JDF",
    "LBP",
    "LCE",
    "LCG",
    "LCR",
    "LCS",
    "LES",
    "LNF",
    "LSE",
    "LSR",
    "LTF",
    "LVE",
    "EVT",
    "JDG",
    "LNQ",
]


def pair_issue(issue_list1, issue_list2):
    """ Associates pairs of issues originating from original and canonical repositories.

    :param issue_list1: list of IssueDir
    :type issue_list1: array
    :param issue_list2: list of IssueDir
    :type issue_list2: array
    :return: list containing tuples of issue pairs [(issue1, issue2), (...)]
    :rtype: list
    """
    dict1 = {}
    pairs = []
    for i in issue_list1:
        s_i = "-".join([i[0], str(i[1]), i[2]])
        dict1[s_i] = i

    for j in issue_list2:
        s_j = "-".join([j[0], str(j[1]), j[2]])
        if s_j in dict1:
            pairs.append((dict1[s_j], j))
    return pairs


def canonical_path(dir, name=None, extension=None, path_type="file"):
    """Create a canonical dir/file path from an `IssueDir` object.

    :param dir: an object representing a newspaper issue
    :type dir: `IssueDir`
    :param name: the file name (used only if path_type=='file')
    :type name: string
    :param extension: the file extension (used only if path_type=='file')
    :type extension: string
    :param path_type: type of path to build ('dir' | 'file')
    :type path_type: string
    :rtype: string
    """
    sep = "-" if path_type == "file" else "/"
    extension = extension if extension is not None else ""
    if path_type == "file":
        return "{}{}".format(
            sep.join(
                [
                    dir.journal,
                    str(dir.date.year),
                    str(dir.date.month).zfill(2),
                    str(dir.date.day).zfill(2),
                    dir.edition,
                    name
                ]
            ),
            extension)
    else:
        return sep.join(
            [
                dir.journal,
                str(dir.date.year),
                str(dir.date.month).zfill(2),
                str(dir.date.day).zfill(2),
                dir.edition
            ]
        )


def _apply_datefilter(filter_dict, issues, year_only):
    filtered_issues = []

    for newspaper, dates in filter_dict.items():
        # date filter is a range
        if isinstance(dates, str):
            start, end = dates.split("-")
            start = datetime.strptime(start, "%Y/%m/%d").date()
            end = datetime.strptime(end, "%Y/%m/%d").date()

            if year_only:
                filtered_issues += [
                    i
                    for i in issues
                    if i.journal == newspaper and start.year <= i.date.year <= end.year
                ]
            else:
                filtered_issues += [
                    i
                    for i in issues
                    if i.journal == newspaper and start <= i.date <= end
                ]

        # date filter is not a range
        elif isinstance(dates, list):
            if not dates:
                filtered_issues += [
                    i
                    for i in issues
                    if i.journal == newspaper
                ]
            else:
                filter_date = [
                    datetime.strptime(d, "%Y/%m/%d").date().year if year_only else datetime.strptime(d, "%Y/%m/%d").date()
                    for d in dates
                ]

                if year_only:
                    filtered_issues += [
                        i
                        for i in issues
                        if i.journal == newspaper and i.date.year in filter_date
                    ]
                else:
                    filtered_issues += [
                        i
                        for i in issues
                        if i.journal == newspaper and i.date in filter_date
                    ]

    return filtered_issues


def select_issues(config_dict, inp_dir):
    """ Reads a configuration file and select newspapers/issues to consider
    See config.exemple.md for explanations.

    :param config_dict: dict of newspaper filter parameters
    :type config_dict: dict
    :param inp_dir: base dit where to get the issues from
    :type inp_dir: str

    """
    # read filters from json configuration (see config.example.json)
    try:
        filter_dict = config_dict.get("newspapers")
        exclude_list = config_dict["exclude_newspapers"]
        year_flag = config_dict["year_only"]
    except KeyError:
        logger.critical(f"The key [newspapers|exclude_newspapers|year_only] is missing in the config file.")
        return
    exclude_flag = False if not exclude_list else True
    logger.debug(f"got filter_dict: {filter_dict}, "
                 f"\nexclude_list: {exclude_list}, "
                 f"\nyear_flag: {year_flag}"
                 f"\nexclude_flag: {exclude_flag}")

    # detect issues to be imported
    if not filter_dict and not exclude_list:
        logger.debug("No positive nor negative filter definition, all issues in {inp_dir} will be considered.")
        issues = detect_issues(inp_dir)
        return issues
    else:
        filter_newspapers = set(filter_dict.keys()) if not exclude_list else set(exclude_list)
        logger.debug(f"got filter_newspapers: {filter_newspapers}, with exclude flag: {exclude_flag}")
        issues = detect_issues(inp_dir, journal_filter=filter_newspapers, exclude=exclude_flag)

        # apply date filter if not exclusion mode
        filtered_issues = _apply_datefilter(filter_dict, issues, year_only=year_flag) if not exclude_flag else issues
        return filtered_issues


def detect_issues(base_dir, journal_filter=None, exclude=False):
    """Parse a directory structure and detect newspaper issues to be imported.

    NB: invalid directories are skipped, and a warning message is logged.

    :param base_dir: the root of the directory structure
    :type base_dir: basestring
    :param journal_filter: list of newspaper to filter (positive or negative)
    :type journal_filter: set
    :param exclude: whether journal_filter is positive or negative
    :type exclude: boolean
    :rtype: list of `IssueDir` instances
    """
    detected_issues = []
    dir_path, dirs, files = next(os.walk(base_dir))
    # workaround to deal with journal-level folders like: 01_GDL, 02_GDL
    if journal_filter is None:
        journal_dirs = [d for d in dirs if d.split("_")[-1] in KNOWN_JOURNALS]
    else:
        if not exclude:
            filtrd_journals = list(
                set(KNOWN_JOURNALS).intersection(journal_filter)
            )
        else:
            filtrd_journals = list(
                set(KNOWN_JOURNALS).difference(journal_filter)
            )
        journal_dirs = [d for d in dirs if d.split("_")[-1] in filtrd_journals]

    for journal in journal_dirs:
        journal_path = os.path.join(base_dir, journal)
        journal = journal.split("_")[-1] if "_" in journal else journal
        dir_path, year_dirs, files = next(os.walk(journal_path))
        # year_dirs = [d for d in dirs if len(d) == 4]

        for year in year_dirs:
            year_path = os.path.join(journal_path, year)
            dir_path, month_dirs, files = next(os.walk(year_path))

            for month in month_dirs:
                month_path = os.path.join(year_path, month)
                dir_path, day_dirs, files = next(os.walk(month_path))

                for day in day_dirs:
                    day_path = os.path.join(month_path, day)
                    # concerning `edition="a"`: for now, no cases of newspapers
                    # published more than once a day in Olive format (but it
                    # may come later on)
                    try:
                        detected_issue = IssueDir(
                            journal,
                            date(int(year), int(month), int(day)),
                            'a',
                            day_path
                        )
                        logger.debug("Found an issue: {}".format(
                            str(detected_issue))
                        )
                        detected_issues.append(detected_issue)
                    except ValueError:
                        logger.warning(
                            "Path {} is not a valid issue directory".format(
                                day_path
                            )
                        )
    return detected_issues


def s3_detect_issues(input_bucket, prefix=None):
    """
    Detect issues stored in an S3 drive/bucket.

    The path in `issue.path`is just the key name.

    Returns a list of `IssueDir` instances.
    """
    def _key_to_issue(key):
        """Instantiate an IssueDir from a (canonical) key name."""
        name_no_prefix = key.name.split('/')[-1]
        canon_name = name_no_prefix.replace("-issue.json", "")
        journal, year, month, day, edition = canon_name.split('-')
        path = key.name
        return IssueDir(
            journal,
            date(int(year), int(month), int(day)),
            edition,
            path
        )

    if prefix is None:
        return [
            _key_to_issue(key)
            for key, content in s3_iter_bucket(
                input_bucket,
                accept_key=lambda key: key.endswith('issue.json')
            )
        ]
    else:
        return [
            _key_to_issue(key)
            for key, content in s3_iter_bucket(
                input_bucket,
                prefix=prefix,
                accept_key=lambda key: key.endswith('issue.json')
            )
        ]


def detect_canonical_issues(base_dir, newspapers):
    """Parse a directory structure and detect newspaper issues to be imported.

    NB: invalid directories are skipped, and a warning message is logged.

    :param base_dir: the root of the directory structure
    :type base_dir: IssueDir
    :param newspapers: the list of newspapers to consider (acronym blank separated)
    :type newspapers: str
    :return: list of `IssueDir` instances
    :rtype: list
    """
    detected_issues = []
    dir_path, dirs, files = next(os.walk(base_dir))

    # workaround to deal with journal-level folders like: 01_GDL, 02_GDL
    # journal_dirs = [d for d in dirs if d.split("_")[-1] == newspapers]
    journal_dirs = [d for d in dirs if d in [d.split("_")[-1] for d in newspapers]]

    for journal in journal_dirs:
        journal_path = os.path.join(base_dir, journal)
        journal = journal.split("_")[-1] if "_" in journal else journal
        dir_path, year_dirs, files = next(os.walk(journal_path))
        # year_dirs = [d for d in dirs if len(d) == 4]

        for year in year_dirs:
            year_path = os.path.join(journal_path, year)
            dir_path, month_dirs, files = next(os.walk(year_path))

            for month in month_dirs:
                month_path = os.path.join(year_path, month)
                dir_path, day_dirs, files = next(os.walk(month_path))

                for day in day_dirs:
                    day_path = os.path.join(month_path, day)
                    dir_path, edition_dirs, files = next(os.walk(day_path))

                    for edition in edition_dirs:
                        edition_path = os.path.join(day_path, edition)
                        try:
                            detected_issue = IssueDir(
                                journal,
                                date(int(year), int(month), int(day)),
                                edition,
                                edition_path
                            )
                            logger.debug("Found an issue: {}".format(
                                str(detected_issue))
                            )
                            detected_issues.append(detected_issue)
                        except ValueError:
                            logger.warning(
                                "Path {} is not a valid issue directory".format(
                                    edition_path
                                )
                            )
    return detected_issues


def detect_journal_issues(base_dir, newspapers):
    """Parse a directory structure and detect newspaper issues to be imported.

    :param base_dir: the root of the directory structure
    :type base_dir: IssueDir
    :param newspapers: the list of newspapers to consider (acronym blank separated)
    :type newspapers: str
    :return: list of `IssueDir` instances
    :rtype: list
    """
    #newspapers = [journal.split("_")[-1] if "_" in journal else journal for journal in newspapers]

    detected_issues = []
    dir_path, dirs, files = next(os.walk(base_dir))
    journal_dirs = [d for d in dirs if d == newspapers]

    for journal in journal_dirs:
        journal_path = os.path.join(base_dir, journal)
        journal = journal.split("_")[-1] if "_" in journal else journal
        dir_path, year_dirs, files = next(os.walk(journal_path))

        for year in year_dirs:
            if "_" not in year:
                year_path = os.path.join(journal_path, year)
                dir_path, month_dirs, files = next(os.walk(year_path))

                for month in month_dirs:
                    if "_" not in month:
                        month_path = os.path.join(year_path, month)
                        dir_path, day_dirs, files = next(os.walk(month_path))

                        for day in day_dirs:
                            if "_" not in day:
                                day_path = os.path.join(month_path, day)
                                # concerning `edition="a"`: for now, no cases of newspapers
                                # published more than once a day in Olive format (but it
                                # may come later on)
                                detected_issue = IssueDir(
                                    journal,
                                    date(int(year), int(month), int(day)),
                                    'a',
                                    day_path
                                )
                                logger.debug("Found an issue: {}".format(
                                    str(detected_issue))
                                )
                                detected_issues.append(detected_issue)
    return detected_issues


def check_filenaming(file_basename):
    """ Checks whether a filename complies with our naming convention (GDL-1900-01-10-a-p0001)

    :param file_basename: page file (txt or image)
    :type file_basename: str
    """
    page_pattern = re.compile("^[A-Z]+-\d{4}-\d{2}-\d{2}-[a-z]-p\d{4}$")
    return page_pattern.match(file_basename)


def get_issueshortpath(issuedir):
    """ Returns short version of issue dir path"""

    path = issuedir.path
    return path[path.index(issuedir.journal):]


if __name__ == '__main__':
    np = "BDC CDV EDA EXP 01_GDL 02_GDL 01_JDG 02_JDG 02_LNQ".split(" ")
    dirs = "GDL JDG LNQ BDC CDV EDA EXP".split(" ")
    journal_dirs = [d for d in dirs if d in [d.split("_")[-1] for d in np]]
    print(journal_dirs)<|MERGE_RESOLUTION|>--- conflicted
+++ resolved
@@ -2,12 +2,8 @@
 
 import os
 import logging
-<<<<<<< HEAD
 from datetime import date
 from smart_open import s3_iter_bucket
-=======
-from datetime import date, datetime
->>>>>>> 25ebaa75
 from collections import namedtuple
 import re
 import json
@@ -28,7 +24,7 @@
 KNOWN_JOURNALS = [
     "BDC",
     "CDV",
-    "DLE",  
+    "DLE",
     "EDA",
     "EXP",
     "IMP",
