--- conflicted
+++ resolved
@@ -36,10 +36,7 @@
         'bs4',
         'docopt',
         'deprecated',
-<<<<<<< HEAD
         #'DKPro_PyCAS',
-=======
->>>>>>> 2e79904d
         'opencv-python>=3.4,<4',
         'numpy',
         'smart_open',
