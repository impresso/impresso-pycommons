--- conflicted
+++ resolved
@@ -22,12 +22,8 @@
         'boto',
         'boto3',
         'bs4',
-<<<<<<< HEAD
         'deprecated',
         'opencv-python==3.4.0.12',
-=======
-        'opencv-python>=3.4.0.12',
->>>>>>> ea11ce71
         'numpy',
         'smart_open',
         'jsonlines'
